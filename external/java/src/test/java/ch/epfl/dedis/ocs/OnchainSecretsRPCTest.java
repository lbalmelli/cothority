--- conflicted
+++ resolved
@@ -75,11 +75,7 @@
     }
 
     @Test
-<<<<<<< HEAD
-    @Disabled("in case of nodes enclosed in docker I'm not able to connect all of them. Let's talk about" +
-=======
     @Disabled("in case of nodes enclosed in docker I'm not able to connect all of them. Let's talk about " +
->>>>>>> 059f7a90
             "this test and decide what we can do with it")
     void verify() {
         assertTrue(ocs.verify());
