// topology is a general
package sda

import (
	"bytes"
	"errors"
	"fmt"
	"net"

	"github.com/dedis/cothority/lib/dbg"
	"github.com/dedis/cothority/lib/network"
	"github.com/dedis/crypto/abstract"
	"github.com/satori/go.uuid"
)

// In this file we define the main structures used for a running protocol
// instance. First there is the Entity struct: it represents the Entity of
// someone, a server over the internet, mainly tied by its public key.
// The tree contains the peerId which is the ID given to a an Entity / server
// during one protocol instance. A server can have many peerId in one tree.
// ProtocolInstance needs to know:
// - which EntityList we are using ( a selection of proper servers )
// - which Tree we are using.
// - The overlay network: a mapping from PeerId
// It contains the PeerId of the parent and the sub tree of the children.

// Tree is a topology to be used by any network layer/host layer
// It contains the peer list we use, and the tree we use
type Tree struct {
	Id         TreeID
	EntityList *EntityList
	Root       *TreeNode
}

// TreeID uniquely identifies a Tree struct in the sda framework.
type TreeID uuid.UUID

// Equals returns true if and only if the given TreeID equals the current one.
func (tId TreeID) Equals(tId2 TreeID) bool {
	return uuid.Equal(uuid.UUID(tId), uuid.UUID(tId2))
}

// String returns a canonical representation of the TreeID.
func (tId TreeID) String() string {
	return uuid.UUID(tId).String()
}

var _ = network.RegisterMessageType(Tree{})

// NewTree creates a new tree using the entityList and the root-node. It
// also generates the id.
<<<<<<< HEAD
func NewTree(il *EntityList, r *TreeNode) *Tree {
	url := network.NamespaceURL + "tree/" + il.Id.String() + r.Id.String()
=======
func NewTree(el *EntityList, r *TreeNode) *Tree {
	url := network.UuidURL + "tree/" + el.Id.String() + r.Id.String()
>>>>>>> 7cbd2f49
	t := &Tree{
		EntityList: el,
		Root:       r,
		Id:         TreeID(uuid.NewV5(uuid.NamespaceURL, url)),
	}
	// network.Suite used for the moment => explicit mark that something is
	// wrong and that needs to be changed !
	t.computeSubtreeAggregate(network.Suite, r)
	return t
}

// NewTreeFromMarshal takes a slice of bytes and an EntityList to re-create
// the original tree
func NewTreeFromMarshal(buf []byte, el *EntityList) (*Tree, error) {
	tp, pm, err := network.UnmarshalRegisteredType(buf,
		network.DefaultConstructors(network.Suite))
	if err != nil {
		return nil, err
	}
	if tp != TreeMarshalTypeID {
		return nil, errors.New("Didn't receive TreeMarshal-struct")
	}
	t, err := pm.(TreeMarshal).MakeTree(el)
	t.computeSubtreeAggregate(network.Suite, t.Root)
	return t, err
}

// MakeTreeMarshal creates a replacement-tree that is safe to send: no
// parent (creates loops), only sends ids (not send the entityList again)
func (t *Tree) MakeTreeMarshal() *TreeMarshal {
	if t.EntityList == nil {
		return &TreeMarshal{}
	}
	treeM := &TreeMarshal{
		TreeId:       t.Id,
		EntityListID: t.EntityList.Id,
	}
	treeM.Children = append(treeM.Children, TreeMarshalCopyTree(t.Root))
	return treeM
}

// Marshal creates a simple binary-representation of the tree containing only
// the ids of the elements. Use NewTreeFromMarshal to get back the original
// tree
func (t *Tree) Marshal() ([]byte, error) {
	buf, err := network.MarshalRegisteredType(t.MakeTreeMarshal())
	return buf, err
}

// Equal verifies if the given tree is equal
func (t *Tree) Equal(t2 *Tree) bool {
	if t.Id != t2.Id || t.EntityList.Id != t2.EntityList.Id {
		dbg.Lvl4("Ids of trees don't match")
		return false
	}
	return t.Root.Equal(t2.Root)
}

// String writes the definition of the tree
func (t *Tree) String() string {
	return fmt.Sprintf("TreeId:%s - EntityListId:%s - RootId:%s",
		t.Id, t.EntityList.Id, t.Root.Id)
}

// Dump returns string about the tree
func (t *Tree) Dump() string {
	ret := "Tree " + t.Id.String() + " is:"
	t.Root.Visit(0, func(d int, tn *TreeNode) {
		if tn.Parent != nil {
			ret += fmt.Sprintf("\n%2d - %s/%s has parent %s/%s", d,
				tn.Id, tn.Entity.Addresses,
				tn.Parent.Id, tn.Parent.Entity.Addresses)
		} else {
			ret += fmt.Sprintf("\n%s/%s is root", tn.Id, tn.Entity.Addresses)
		}
	})
	return ret
}

// Search searches the Tree for the given TreeNodeID and returns the corresponding TreeNode
func (t *Tree) Search(tn TreeNodeID) (ret *TreeNode) {
	found := func(d int, tns *TreeNode) {
		if tns.Id == tn {
			ret = tns
		}
	}
	t.Root.Visit(0, found)
	return ret
}

// List returns a list of TreeNodes generated by DFS-iterating the Tree
func (t *Tree) List() (ret []*TreeNode) {
	ret = make([]*TreeNode, 0)
	add := func(d int, tns *TreeNode) {
		ret = append(ret, tns)
	}
	t.Root.Visit(0, add)
	return ret
}

// IsBinary returns true if every node has two or no children
func (t *Tree) IsBinary(root *TreeNode) bool {
	return t.IsNary(root, 2)
}

// IsNary returns true if every node has two or no children
func (t *Tree) IsNary(root *TreeNode, N int) bool {
	nChild := len(root.Children)
	if nChild != N && nChild != 0 {
		dbg.Lvl3("Only", nChild, "children for", root.Id)
		return false
	}
	for _, c := range root.Children {
		if !t.IsNary(c, N) {
			return false
		}
	}
	return true
}

// Size returns the number of all TreeNodes
func (t *Tree) Size() int {
	size := 0
	t.Root.Visit(0, func(d int, tn *TreeNode) {
		size += 1
	})
	return size
}

// UsesList returns true if all Entities of the list are used at least once
// in the tree
func (t *Tree) UsesList() bool {
	nodes := t.List()
	for _, p := range t.EntityList.List {
		found := false
		for _, n := range nodes {
			if n.Entity.ID == p.ID {
				found = true
				break
			}
		}
		if !found {
			return false
		}
	}
	return true
}

// computeSubtreeAggregate will compute the aggregate subtree public key for
// each node of the tree.
// root is the root of the subtree we want to compute the aggregate for
// recursive function so it will go down to the leaves then go up to the root
// Return the aggregate sub tree public key for this root (and compute each sub
// aggregate public key for each of the children).
func (t *Tree) computeSubtreeAggregate(suite abstract.Suite, root *TreeNode) abstract.Point {
	aggregate := suite.Point().Add(suite.Point().Null(), root.Entity.Public)
	// DFS search
	for _, ch := range root.Children {
		aggregate = aggregate.Add(aggregate, t.computeSubtreeAggregate(suite, ch))
	}

	// sets the field
	root.PublicAggregateSubTree = aggregate
	return aggregate
}

// TreeMarshal is used to send and receive a tree-structure without having
// to copy the whole nodelist
type TreeMarshal struct {
	// This is the UUID of the corresponding TreeNode
	TreeNodeId TreeNodeID
	// TreeId identifies the Tree for the top-node
	TreeId TreeID
	// This is the UUID of the Entity, except
	EntityId network.EntityID
	// for the top-node this contains the EntityList's ID
	EntityListID EntityListID
	// All children from this tree. The top-node only has one child, which is
	// the root
	Children []*TreeMarshal
}

func (tm *TreeMarshal) String() string {
	s := fmt.Sprintf("%v", tm.EntityId)
	s += "\n"
	for i := range tm.Children {
		s += tm.Children[i].String()
	}
	return s
}

// ID of TreeMarshal message as registered in network
var TreeMarshalTypeID = network.RegisterMessageType(TreeMarshal{})

// TreeMarshalCopyTree takes a TreeNode and returns a corresponding
// TreeMarshal
func TreeMarshalCopyTree(tr *TreeNode) *TreeMarshal {
	tm := &TreeMarshal{
		TreeNodeId: tr.Id,
		EntityId:   tr.Entity.ID,
	}
	for i := range tr.Children {
		tm.Children = append(tm.Children,
			TreeMarshalCopyTree(tr.Children[i]))
	}
	return tm
}

// MakeTree creates a tree given an EntityList
func (tm TreeMarshal) MakeTree(el *EntityList) (*Tree, error) {
	if el.Id != tm.EntityListID {
		return nil, errors.New("Not correct EntityList-Id")
	}
	tree := &Tree{
		Id:         tm.TreeId,
		EntityList: el,
	}
	tree.Root = tm.Children[0].MakeTreeFromList(nil, el)
	tree.computeSubtreeAggregate(network.Suite, tree.Root)
	return tree, nil
}

// MakeTreeFromList creates a sub-tree given an EntityList
func (tm *TreeMarshal) MakeTreeFromList(parent *TreeNode, el *EntityList) *TreeNode {
	idx, ent := el.Search(tm.EntityId)
	tn := &TreeNode{
		Parent:    parent,
		Id:        tm.TreeNodeId,
		Entity:    ent,
		EntityIdx: idx,
	}
	for _, c := range tm.Children {
		tn.Children = append(tn.Children, c.MakeTreeFromList(tn, el))
	}
	return tn
}

// An EntityList is a list of Entity we choose to run  some tree on it ( and
// therefor some protocols)
type EntityList struct {
	Id EntityListID
	// TODO make that a map so search is O(1)
	List []*network.Entity
	// Aggregate public key
	Aggregate abstract.Point
}

// EntityListID uniquely identifies an EntityList
type EntityListID uuid.UUID

// String returns the default representation of the ID (wrapper around
// uuid.UUID.String()
func (elId EntityListID) String() string {
	return uuid.UUID(elId).String()
}

// ID of EntityList message as registered in network
var EntityListTypeID = network.RegisterMessageType(EntityList{})

// NewEntityList creates a new Entity from a list of entities. It also
// adds a UUID which is randomly chosen.
func NewEntityList(ids []*network.Entity) *EntityList {
	// compute the aggregate key already
	agg := network.Suite.Point().Null()
	for _, e := range ids {
		agg = agg.Add(agg, e.Public)
	}
	return &EntityList{
		List:      ids,
		Aggregate: agg,
		Id:        EntityListID(uuid.NewV4()),
	}
}

<<<<<<< HEAD
// Search looks for a corresponding UUID and returns that entity
func (il *EntityList) Search(eId network.EntityID) (int, *network.Entity) {
	for i, e := range il.List {
		if e.ID == eId {
=======
// Search searches the EntityList for the given EntityID and returns the corresponding Entity
func (el *EntityList) Search(eId network.EntityID) (int, *network.Entity) {
	for i, e := range el.List {
		if e.Id == eId {
>>>>>>> 7cbd2f49
			return i, e
		}
	}
	return 0, nil
}

// Get simply returns the entity that is stored at that index in the entitylist
// returns nil if index error
func (el *EntityList) Get(idx int) *network.Entity {
	if idx < 0 || idx > len(el.List) {
		return nil
	}
	return el.List[idx]
}

// GenerateBigNaryTree creates a tree where each node has N children.
// It will make a tree with exactly 'nodes' elements, regardless of the
// size of the EntityList. If 'nodes' is bigger than the number of elements
// in the EntityList, it will add some or all elements in the EntityList
// more than once.
// If the length of the EntityList is equal to 'nodes', it is guaranteed that
// all Entities from the EntityList will be used in the tree.
// However, for some configurations it is impossible to use all Entities from
// the EntityList and still avoid having a parent and a child from the same
// host. In this case use-all has preference over not-the-same-host.
func (el *EntityList) GenerateBigNaryTree(N, nodes int) *Tree {
	// list of which hosts are already used
	used := make([]bool, len(el.List))
	ilLen := len(el.List)
	// only use all Entities if we have the same number of nodes and hosts
	useAll := ilLen == nodes
	root := NewTreeNode(0, el.List[0])
	used[0] = true
	levelNodes := []*TreeNode{root}
	totalNodes := 1
	elIndex := 1 % ilLen
	for totalNodes < nodes {
		newLevelNodes := make([]*TreeNode, len(levelNodes)*N)
		newLevelNodesCounter := 0
		for i, parent := range levelNodes {
			children := (nodes - totalNodes) * (i + 1) / len(levelNodes)
			if children > N {
				children = N
			}
			parent.Children = make([]*TreeNode, children)
			parentHost, _, _ := net.SplitHostPort(parent.Entity.Addresses[0])
			for n := 0; n < children; n++ {
				// Check on host-address, so that no child is
				// on the same host as the parent.
				childHost, _, _ := net.SplitHostPort(el.List[elIndex].Addresses[0])
				elIndexFirst := elIndex
				notSameHost := true
				for (notSameHost && childHost == parentHost && ilLen > 1) ||
					(useAll && used[elIndex]) {
					elIndex = (elIndex + 1) % ilLen
					if useAll && used[elIndex] {
						// In case we searched all Entities,
						// give up on finding another host, but
						// keep using all Entities
						if elIndex == elIndexFirst {
							notSameHost = false
						}
						continue
					}
					// If we tried all hosts, it means we're using
					// just one hostname, as we didn't find any
					// other name
					if elIndex == elIndexFirst {
						break
					}
					childHost, _, _ = net.SplitHostPort(el.List[elIndex].Addresses[0])
				}
				child := NewTreeNode(elIndex, el.List[elIndex])
				used[elIndex] = true
				elIndex = (elIndex + 1) % ilLen
				totalNodes += 1
				parent.Children[n] = child
				child.Parent = parent
				newLevelNodes[newLevelNodesCounter] = child
				newLevelNodesCounter += 1
			}
		}
		levelNodes = newLevelNodes[:newLevelNodesCounter]
	}
	return NewTree(el, root)
}

// GenerateNaryTree creates a tree where each node has N children.
// The first element of the EntityList will be the root element.
func (el *EntityList) GenerateNaryTree(N int) *Tree {
	root := el.addNary(nil, N, 0, len(el.List)-1)
	return NewTree(el, root)
}

// addNary is a recursive function to create the binary tree
func (el *EntityList) addNary(parent *TreeNode, N, start, end int) *TreeNode {
	if start <= end && end < len(el.List) {
		node := NewTreeNode(start, el.List[start])
		if parent != nil {
			node.Parent = parent
			parent.Children = append(parent.Children, node)
		}
		diff := end - start
		for n := 0; n < N; n++ {
			s := diff * n / N
			e := diff * (n + 1) / N
			el.addNary(node, N, start+s+1, start+e)
		}
		return node
	} else {
		return nil
	}
}

// GenerateBinaryTree creates a binary tree out of the EntityList
// out of it. The first element of the EntityList will be the root element.
func (el *EntityList) GenerateBinaryTree() *Tree {
	return el.GenerateNaryTree(2)
}

// TreeNode is one node in the tree
type TreeNode struct {
	// The Id represents that node of the tree
	Id TreeNodeID
	// The Entity points to the corresponding host. One given host
	// can be used more than once in a tree.
	Entity *network.Entity
	// EntityIdx is the index in the EntityList where the `Entity` is located
	EntityIdx int
	// Parent link
	Parent *TreeNode
	// Children links
	Children []*TreeNode
	// Aggregate public key for *this* subtree,i.e. this node's public key + the
	// aggregate of all its children's aggregate public key
	PublicAggregateSubTree abstract.Point
}

// TreeNodeID identifies a given TreeNode struct in the sda framework.
type TreeNodeID uuid.UUID

// String returns a canonical representation of the TreeNodeID.
func (tId TreeNodeID) String() string {
	return uuid.UUID(tId).String()
}

// Equals returns true if and only if the given TreeNodeID equals the current
// one.
func (tId TreeNodeID) Equals(tId2 TreeNodeID) bool {
	return uuid.Equal(uuid.UUID(tId), uuid.UUID(tId2))
}

// Name returns a human readable representation of the TreeNode (IP address).
func (t *TreeNode) Name() string {
	return t.Entity.First()
}

var _ = network.RegisterMessageType(TreeNode{})

// NewTreeNode creates a new TreeNode with the proper Id
func NewTreeNode(entityIdx int, ni *network.Entity) *TreeNode {
	tn := &TreeNode{
		Entity:    ni,
		EntityIdx: entityIdx,
		Parent:    nil,
		Children:  make([]*TreeNode, 0),
		Id:        TreeNodeID(uuid.NewV4()),
	}
	return tn
}

// IsConnectedTo checks if the TreeNode can communicate with its parent or
// children.
func (t *TreeNode) IsConnectedTo(e *network.Entity) bool {
	if t.Parent != nil && t.Parent.Entity.Equal(e) {
		return true
	}

	for i := range t.Children {
		if t.Children[i].Entity.Equal(e) {
			return true
		}
	}
	return false
}

// IsLeaf returns true for a node without children
func (t *TreeNode) IsLeaf() bool {
	return len(t.Children) == 0
}

// IsRoot returns true for a node without a parent
func (t *TreeNode) IsRoot() bool {
	return t.Parent == nil
}

// IsInTree - verifies if the TreeNode is in the given Tree
func (t *TreeNode) IsInTree(tree *Tree) bool {
	root := *t
	for root.Parent != nil {
		root = *root.Parent
	}
	return tree.Root.Id == root.Id
}

// AddChild adds a child to this tree-node.
func (t *TreeNode) AddChild(c *TreeNode) {
	t.Children = append(t.Children, c)
	c.Parent = t
}

// Equal tests if that node is equal to the given node
func (t *TreeNode) Equal(t2 *TreeNode) bool {
	if t.Id != t2.Id || t.Entity.ID != t2.Entity.ID {
		dbg.Lvl4("TreeNode: ids are not equal")
		return false
	}
	if len(t.Children) != len(t2.Children) {
		dbg.Lvl4("TreeNode: number of children are not equal")
		return false
	}
	for i, c := range t.Children {
		if !c.Equal(t2.Children[i]) {
			dbg.Lvl4("TreeNode: children are not equal")
			return false
		}
	}
	return true
}

// String returns the current treenode's Id as a string.
func (t *TreeNode) String() string {
	return string(t.Id.String())
}

// Stringify returns a string containing the whole tree.
func (t *TreeNode) Stringify() string {
	var buf bytes.Buffer
	var lastDepth int
	fn := func(d int, n *TreeNode) {
		if d > lastDepth {
			buf.Write([]byte("\n\n"))
		} else {
			buf.Write([]byte(n.Id.String()))
		}
	}
	t.Visit(0, fn)
	return buf.String()
}

// Visit is a recursive function that allows for depth-first calling on all
// nodes
func (t *TreeNode) Visit(firstDepth int, fn func(depth int, n *TreeNode)) {
	fn(firstDepth, t)
	for _, c := range t.Children {
		c.Visit(firstDepth+1, fn)
	}
}

// EntityListToml is the struct can can embedded EntityToml to be written in a
// toml file
type EntityListToml struct {
	Id   EntityListID
	List []*network.EntityToml
}

// Toml returns the toml-writable version of this entityList
func (el *EntityList) Toml(suite abstract.Suite) *EntityListToml {
	ids := make([]*network.EntityToml, len(el.List))
	for i := range el.List {
		ids[i] = el.List[i].Toml(suite)
	}
	return &EntityListToml{
		Id:   el.Id,
		List: ids,
	}
}

// EntityList returns the Id list from this toml read struct
func (elt *EntityListToml) EntityList(suite abstract.Suite) *EntityList {
	ids := make([]*network.Entity, len(elt.List))
	for i := range elt.List {
		ids[i] = elt.List[i].Entity(suite)
	}
	return &EntityList{
		Id:   elt.Id,
		List: ids,
	}
}<|MERGE_RESOLUTION|>--- conflicted
+++ resolved
@@ -49,13 +49,8 @@
 
 // NewTree creates a new tree using the entityList and the root-node. It
 // also generates the id.
-<<<<<<< HEAD
 func NewTree(il *EntityList, r *TreeNode) *Tree {
 	url := network.NamespaceURL + "tree/" + il.Id.String() + r.Id.String()
-=======
-func NewTree(el *EntityList, r *TreeNode) *Tree {
-	url := network.UuidURL + "tree/" + el.Id.String() + r.Id.String()
->>>>>>> 7cbd2f49
 	t := &Tree{
 		EntityList: el,
 		Root:       r,
@@ -330,17 +325,11 @@
 	}
 }
 
-<<<<<<< HEAD
-// Search looks for a corresponding UUID and returns that entity
-func (il *EntityList) Search(eId network.EntityID) (int, *network.Entity) {
-	for i, e := range il.List {
-		if e.ID == eId {
-=======
-// Search searches the EntityList for the given EntityID and returns the corresponding Entity
+// Search searches the EntityList for the given EntityID and returns the
+// corresponding Entity.
 func (el *EntityList) Search(eId network.EntityID) (int, *network.Entity) {
 	for i, e := range el.List {
 		if e.Id == eId {
->>>>>>> 7cbd2f49
 			return i, e
 		}
 	}
