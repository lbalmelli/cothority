--- conflicted
+++ resolved
@@ -139,11 +139,7 @@
 	c2.Challenge(ch)
 	re, err := c2.CreateResponse()
 	dbg.ErrFatal(err)
-<<<<<<< HEAD
-	_, err = c1.Response([]*Response{re})
-=======
 	_, err = c1.Response(true, []*Response{re})
->>>>>>> 666acff1
 	dbg.ErrFatal(err)
 
 	dbg.ErrFatal(VerifySignature(network.Suite, msg, agg, c1.challenge, c1.aggregateResponse))
@@ -164,11 +160,6 @@
 	rootPub := testSuite.Point().Mul(nil, root.private)
 	aggregatedPublic = aggregatedPublic.Add(aggregatedPublic, rootPub)
 
-<<<<<<< HEAD
-	ex := []Exception{Exception{rootPub, root.commitment}}
-	response := testSuite.Secret().Sub(root.aggregateResponse, root.response)
-
-=======
 	ex := []Exception{{rootPub, root.commitment}}
 	response := root.aggregateResponse
 	if VerifySignatureWithException(testSuite, aggregatedPublic, msg,
@@ -177,13 +168,10 @@
 	}
 
 	response = testSuite.Secret().Sub(root.aggregateResponse, root.response)
->>>>>>> 666acff1
 	dbg.ErrFatal(VerifySignatureWithException(testSuite, aggregatedPublic, msg,
 		root.challenge, response, ex))
 }
 
-<<<<<<< HEAD
-=======
 func TestVerifyWithException2(t *testing.T) {
 	msg := []byte("Exceptions")
 	p1 := config.NewKeyPair(network.Suite)
@@ -209,7 +197,6 @@
 		c1.challenge, c1.aggregateResponse, ex))
 }
 
->>>>>>> 666acff1
 func genKeyPair(nb int) []*config.KeyPair {
 	var kps []*config.KeyPair
 	for i := 0; i < nb; i++ {
