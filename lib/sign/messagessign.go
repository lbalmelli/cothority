package sign

import (
	"github.com/dedis/cothority/lib/dbg"
	"github.com/dedis/cothority/lib/hashid"
	"github.com/dedis/cothority/lib/network"
	"github.com/dedis/cothority/lib/proof"
	"github.com/dedis/crypto/abstract"
	"github.com/dedis/crypto/suites"
)

/*
All message structures defined in this package are used in the
Collective Signing Protocol
Over the network they are sent as byte slices, so each message
has its own MarshalBinary and UnmarshalBinary method
*/

type MessageType int

const (
	Unset network.Type = iota + 10
	Announcement
	Commitment
	Challenge
	Response
	SignatureBroadcast
	StatusReturn
	CatchUpReq
	CatchUpResp
	VoteRequest
	GroupChanged
	CloseAll
	Default // for internal use
	Identity
	Error
)

func init() {
	// Registering of all the type of packets we need
	network.RegisterProtocolType(Announcement, AnnouncementMessage{})
	network.RegisterProtocolType(Commitment, CommitmentMessage{})
	network.RegisterProtocolType(Challenge, ChallengeMessage{})
	network.RegisterProtocolType(Response, ResponseMessage{})
	network.RegisterProtocolType(SignatureBroadcast, SignatureBroadcastMessage{})
	network.RegisterProtocolType(StatusReturn, StatusReturnMessage{})
	network.RegisterProtocolType(CatchUpReq, CatchUpRequest{})
	network.RegisterProtocolType(CatchUpResp, CatchUpResponse{})
	network.RegisterProtocolType(GroupChanged, GroupChangedMessage{})
	network.RegisterProtocolType(VoteRequest, VoteRequestMessage{})
	network.RegisterProtocolType(CloseAll, CloseAllMessage{})
	network.RegisterProtocolType(Identity, IdentityMessage{})
}

// identitymessage is used when we connect to a node listening, we must give to
// him our identity which is our listeningaddress:port, the same as in the
// tree used.
type IdentityMessage struct {
	PeerName string
}

type SigningMessage struct {
<<<<<<< HEAD
	To           string
	ViewNbr      int
	LastSeenVote int // highest vote ever seen and commited in log, used for catch-up
	RoundNbr     int
	From         string
	Empty        bool // when the application message type  == DefaulType,
	//this field should be set to true
=======
	Suite   string
	Type    MessageType
	Am      *AnnouncementMessage
	Com     *CommitmentMessage
	Chm     *ChallengeMessage
	Rm      *ResponseMessage
	SBm     *SignatureBroadcastMessage
	SRm     *StatusReturnMessage
	Cureq   *CatchUpRequest
	Curesp  *CatchUpResponse
	Vrm     *VoteRequestMessage
	Gcm     *GroupChangedMessage
	Err     *ErrorMessage
	From    string
	To      string
	ViewNbr int
	//LastSeenVote int // highest vote ever seen and commited in log, used for catch-up
	RoundNbr int
>>>>>>> e4a6eb04
}

// Empty struct just to notify to close
type CloseAllMessage SigningMessage

func GetSuite(suite string) abstract.Suite {
	s, ok := suites.All()[suite]
	if !ok {
		dbg.Lvl1("Suites available:", suites.All())
		dbg.Fatal("Didn't find suite", suite)
	}
	return s
}

func NewSigningMessage() interface{} {
	return &SigningMessage{}
}

// Broadcasted message initiated and signed by proposer
type AnnouncementMessage struct {
	*SigningMessage
	Message   []byte
	RoundType string // what kind of round this announcement is made for
	// VoteRequest *VoteRequest
	Vote *Vote // Vote Request (propose)
}

// Commitment of all nodes together with the data they want
// to have signed
type CommitmentMessage struct {
	*SigningMessage
	Message []byte
	V       abstract.Point // commitment Point
	V_hat   abstract.Point // product of subtree participating nodes' commitment points
	X_hat   abstract.Point // product of subtree participating nodes' public keys

	MTRoot hashid.HashId // root of Merkle (sub)Tree

	// public keys of children servers that did not respond to
	// annoucement from root
	RejectionPublicList []abstract.Point

	// CountedVotes *CountedVotes // CountedVotes contains a subtree's votes
	Vote *Vote // Vote Response (promise)

	Messages int // Actual number of messages signed
}

// The challenge calculated by the root-node
type ChallengeMessage struct {
	*SigningMessage
	Message []byte
	C       abstract.Secret // challenge

	// Depth  byte
	MTRoot hashid.HashId // the very root of the big Merkle Tree
	Proof  proof.Proof   // Merkle Path of Proofs from root to us

	// CountedVotes *CountedVotes //  CountedVotes contains the whole tree's votes
	Vote *Vote // Vote Confirmerd/ Rejected (accept)

}

// Every node replies with eventual exceptions if they
// are not OK
type ResponseMessage struct {
	*SigningMessage
	Message []byte
	R_hat   abstract.Secret // response

	// public keys of children servers that did not respond to
	// challenge from root
	RejectionPublicList []abstract.Point
	// nodes that refused to commit:
	RejectionCommitList []abstract.Point

	// cummulative point commits of nodes that failed after commit
	ExceptionV_hat abstract.Point
	// cummulative public keys of nodes that failed after commit
	ExceptionX_hat abstract.Point

	Vote *Vote // Vote Ack/Nack in thr log (ack/nack)

}

// 5th message going from root to leaves to send the
// signature
type SignatureBroadcastMessage struct {
	*SigningMessage
	// Aggregate response of root
	R0_hat abstract.Secret
	// Challenge
	C abstract.Secret
	// Aggregate public key
	X0_hat abstract.Point
	// Aggregate public commitment
	V0_hat abstract.Point
	// challenge from root
	RejectionPublicList []abstract.Point
	RejectionCommitList []abstract.Point
	// Number of messages signed
	Messages int
}

// StatusReturnMessage carries the last status after the
// SignatureBroadcastMessage has been sent to everybody.
// Every node should just add up the stats from its children.
type StatusReturnMessage struct {
	*SigningMessage
	// How many nodes sent a 'respond' message
	Responders int
	// How many peers contacted for a challenge
	Peers int
}

// In case of an error, this message is sent
type ErrorMessage struct {
	*SigningMessage
	Err string
}

// For request of a vote on tree-structure change
type VoteRequestMessage struct {
	*SigningMessage
	Vote *Vote
}

// Whenever the group changed
type GroupChangedMessage struct {
	*SigningMessage
	V *Vote
	// if vote not accepted rest of fields are nil
	HostList []string
}<|MERGE_RESOLUTION|>--- conflicted
+++ resolved
@@ -60,34 +60,12 @@
 }
 
 type SigningMessage struct {
-<<<<<<< HEAD
 	To           string
 	ViewNbr      int
 	LastSeenVote int // highest vote ever seen and commited in log, used for catch-up
 	RoundNbr     int
 	From         string
 	Empty        bool // when the application message type  == DefaulType,
-	//this field should be set to true
-=======
-	Suite   string
-	Type    MessageType
-	Am      *AnnouncementMessage
-	Com     *CommitmentMessage
-	Chm     *ChallengeMessage
-	Rm      *ResponseMessage
-	SBm     *SignatureBroadcastMessage
-	SRm     *StatusReturnMessage
-	Cureq   *CatchUpRequest
-	Curesp  *CatchUpResponse
-	Vrm     *VoteRequestMessage
-	Gcm     *GroupChangedMessage
-	Err     *ErrorMessage
-	From    string
-	To      string
-	ViewNbr int
-	//LastSeenVote int // highest vote ever seen and commited in log, used for catch-up
-	RoundNbr int
->>>>>>> e4a6eb04
 }
 
 // Empty struct just to notify to close
