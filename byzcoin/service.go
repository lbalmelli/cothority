// Package byzcoin implements the ByzCoin ledger.
package byzcoin

import (
	"bytes"
	"crypto/sha256"
	"encoding/binary"
	"encoding/hex"
	"errors"
	"fmt"
	"math"
	"net"
	"net/http"
	"regexp"
	"strings"
	"sync"
	"time"

	"go.dedis.ch/cothority/v3"
	"go.dedis.ch/cothority/v3/blscosi/protocol"
	"go.dedis.ch/cothority/v3/byzcoin/trie"
	"go.dedis.ch/cothority/v3/byzcoin/viewchange"
	"go.dedis.ch/cothority/v3/darc"
	"go.dedis.ch/cothority/v3/skipchain"
	"go.dedis.ch/kyber/v3/pairing"
	"go.dedis.ch/kyber/v3/sign/schnorr"
	"go.dedis.ch/kyber/v3/suites"
	"go.dedis.ch/kyber/v3/util/random"
	"go.dedis.ch/onet/v3"
	"go.dedis.ch/onet/v3/log"
	"go.dedis.ch/onet/v3/network"
	"go.dedis.ch/protobuf"
	bbolt "go.etcd.io/bbolt"
	uuid "gopkg.in/satori/go.uuid.v1"
)

var pairingSuite = suites.MustFind("bn256.adapter").(*pairing.SuiteBn256)

// This is to boost the acceptable timestamp window when dealing with
// very short block intervals, like in testing. If a production ByzCoin
// had a block interval of 30 seconds, for example, this minimum will
// not trigger, and the acceptable window would be ± 30 sec.
var minTimestampWindow = 10 * time.Second

// For tests to influence when the whole trie will be downloaded if
// some blocks are missing.
var catchupDownloadAll = 100

// How much minimum time between two catch up requests
var catchupMinimumInterval = 10 * time.Minute

// How many blocks it should fetch in one go.
var catchupFetchBlocks = 10

// How many DB-entries to download in one go.
var catchupFetchDBEntries = 100

var rotationWindow time.Duration = 10

const noTimeout time.Duration = 0

const collectTxProtocol = "CollectTxProtocol"

const viewChangeSubFtCosi = "viewchange_sub_ftcosi"
const viewChangeFtCosi = "viewchange_ftcosi"

var viewChangeMsgID network.MessageTypeID

// ByzCoinID can be used to refer to this service.
var ByzCoinID onet.ServiceID

// Verify is the verifier ID for ByzCoin skipchains.
var Verify = skipchain.VerifierID(uuid.NewV5(uuid.NamespaceURL, "ByzCoin"))

func init() {
	var err error
	ByzCoinID, err = onet.RegisterNewServiceWithSuite(ServiceName, pairingSuite, newService)
	log.ErrFatal(err)
	network.RegisterMessages(&bcStorage{}, &DataHeader{}, &DataBody{})
	viewChangeMsgID = network.RegisterMessage(&viewchange.InitReq{})
}

// GenNonce returns a random nonce.
func GenNonce() (n Nonce) {
	random.Bytes(n[:], random.New())
	return n
}

// Service is the ByzCoin service.
type Service struct {
	// We need to embed the ServiceProcessor, so that incoming messages
	// are correctly handled.
	*onet.ServiceProcessor
	// stateTries contains a reference to all the tries that the service is
	// responsible for, one for each skipchain.
	stateTries     map[string]*stateTrie
	stateTriesLock sync.Mutex
	// We need to store the state changes for keeping track
	// of the history of an instance
	stateChangeStorage *stateChangeStorage
	// notifications is used for client transaction and block notification
	notifications bcNotifications

	// pollChan maintains a map of channels that can be used to stop the
	// polling go-routing.
	pollChan    map[string]chan bool
	pollChanMut sync.Mutex
	pollChanWG  sync.WaitGroup

	// NOTE: If we have a lot of skipchains, then using mutex most likely
	// will slow down our service, an improvement is to go-routines to
	// store transactions. But there is more management overhead, e.g.,
	// restarting after shutdown, answer getTxs requests and so on.
	txBuffer txBuffer

	heartbeats             heartbeats
	heartbeatsTimeout      chan string
	closeLeaderMonitorChan chan bool

	// contracts map kinds to kind specific verification functions
	contracts map[string]ContractFn

	storage *bcStorage

	createSkipChainMut sync.Mutex

	darcToSc    map[string]skipchain.SkipBlockID
	darcToScMut sync.Mutex

	stateChangeCache stateChangeCache

	closed        bool
	closedMutex   sync.Mutex
	working       sync.WaitGroup
	viewChangeMan viewChangeManager

	streamingMan streamingManager

	updateTrieLock        sync.Mutex
	catchingUp            bool
	catchingUpHistory     map[string]time.Time
	catchingUpHistoryLock sync.Mutex

	downloadState downloadState
}

type downloadState struct {
	id    skipchain.SkipBlockID
	nonce uint64
	read  chan DBKeyValue
	stop  chan bool
}

// storageID reflects the data we're storing - we could store more
// than one structure.
var storageID = []byte("ByzCoin")

// defaultInterval is used if the BlockInterval field in the genesis
// transaction is not set.
const defaultInterval = 5 * time.Second

// defaultMaxBlockSize is used when the config cannot be loaded.
const defaultMaxBlockSize = 4 * 1e6

// bcStorage is used to save our data locally.
type bcStorage struct {
	// PropTimeout is used when sending the request to integrate a new block
	// to all nodes.
	PropTimeout time.Duration

	sync.Mutex
}

// CreateGenesisBlock asks the service to create a new skipchain ready to
// store key/value pairs. If it is given exactly one writer, this writer will
// be stored in the skipchain.
// For faster access, all data is also stored locally in the Service.storage
// structure.
func (s *Service) CreateGenesisBlock(req *CreateGenesisBlock) (
	*CreateGenesisBlockResponse, error) {
	// We use a big mutex here because we do not want to allow concurrent
	// creation of genesis blocks.
	// TODO an optimisation would be to lock on the skipchainID.
	s.createSkipChainMut.Lock()
	defer s.createSkipChainMut.Unlock()

	if req.Version != CurrentVersion {
		return nil, fmt.Errorf("version mismatch - got %d but need %d", req.Version, CurrentVersion)
	}
	if req.Roster.List == nil {
		return nil, errors.New("must provide a roster")
	}

	darcBuf, err := req.GenesisDarc.ToProto()
	if err != nil {
		return nil, err
	}
	if req.GenesisDarc.Verify(true) != nil ||
		req.GenesisDarc.Rules.Count() == 0 {
		return nil, errors.New("invalid genesis darc")
	}

	if req.BlockInterval == 0 {
		req.BlockInterval = defaultInterval
	}
	intervalBuf := make([]byte, 8)
	binary.PutVarint(intervalBuf, int64(req.BlockInterval))

	if req.MaxBlockSize == 0 {
		req.MaxBlockSize = defaultMaxBlockSize
	}
	bsBuf := make([]byte, 8)
	binary.PutVarint(bsBuf, int64(req.MaxBlockSize))

	rosterBuf, err := protobuf.Encode(&req.Roster)
	if err != nil {
		return nil, err
	}

	// The user must include at least one contract that can be parsed as a
	// DARC and it must exist.
	if len(req.DarcContractIDs) == 0 {
		return nil, errors.New("must provide at least one DARC contract")
	}
	for _, c := range req.DarcContractIDs {
		if _, ok := s.GetContractConstructor(c); !ok {
			return nil, errors.New("the given contract \"" + c + "\" does not exist")
		}
	}

	dcIDs := darcContractIDs{
		IDs: req.DarcContractIDs,
	}
	darcContractIDsBuf, err := protobuf.Encode(&dcIDs)
	if err != nil {
		return nil, err
	}

	// This is the nonce for the trie.
	// TODO this nonce is picked by the root, how to make sure it's secure?
	nonce := GenNonce()

	spawn := &Spawn{
		ContractID: ContractConfigID,
		Args: Arguments{
			{Name: "darc", Value: darcBuf},
			{Name: "block_interval", Value: intervalBuf},
			{Name: "max_block_size", Value: bsBuf},
			{Name: "roster", Value: rosterBuf},
			{Name: "trie_nonce", Value: nonce[:]},
			{Name: "darc_contracts", Value: darcContractIDsBuf},
		},
	}

	// Create the genesis-transaction with a special key, it acts as a
	// reference to the actual genesis transaction.
	ctx := ClientTransaction{
		Instructions: []Instruction{{
			InstanceID: ConfigInstanceID,
			Spawn:      spawn,
		}},
	}

	sb, err := s.createNewBlock(nil, &req.Roster, NewTxResults(ctx))
	if err != nil {
		return nil, err
	}

	return &CreateGenesisBlockResponse{
		Version:   CurrentVersion,
		Skipblock: sb,
	}, nil
}

// AddTransaction requests to apply a new transaction to the ledger.
func (s *Service) AddTransaction(req *AddTxRequest) (*AddTxResponse, error) {
	if req.Version != CurrentVersion {
		return nil, errors.New("version mismatch")
	}

	if len(req.Transaction.Instructions) == 0 {
		return nil, errors.New("no transactions to add")
	}

	gen := s.db().GetByID(req.SkipchainID)
	if gen == nil || gen.Index != 0 {
		return nil, errors.New("skipchain ID is does not exist")
	}

	latest, err := s.db().GetLatest(gen)
	if err != nil {
		if latest == nil {
			return nil, err
		}
		log.Warn("Got block, but with an error:", err)
	}
	if i, _ := latest.Roster.Search(s.ServerIdentity().ID); i < 0 {
		return nil, errors.New("refusing to accept transaction for a chain we're not part of")
	}

	_, maxsz, err := s.LoadBlockInfo(req.SkipchainID)
	if err != nil {
		return nil, err
	}
	txsz := txSize(TxResult{ClientTransaction: req.Transaction})
	if txsz > maxsz {
		return nil, errors.New("transaction too large")
	}

	for i, instr := range req.Transaction.Instructions {
		log.Lvlf2("Instruction[%d]: %s", i, instr.Action())
	}

	// Note to my future self: s.txBuffer.add used to be out here. It used to work
	// even. But while investigating other race conditions, we realized that
	// IF there will be a wait channel, THEN it must exist before the call to add().
	// If add() comes first, there's a race condition where the block could theoretically
	// be created and (not) notified before the wait channel is created. Moving
	// add() after createWaitChannel() solves this, but then we need a second add() for the
	// no inclusion wait case.

	if req.InclusionWait > 0 {
		// Wait for InclusionWait new blocks and look if our transaction is in it.
		interval, _, err := s.LoadBlockInfo(req.SkipchainID)
		if err != nil {
			return nil, errors.New("couldn't get block info: " + err.Error())
		}

		ctxHash := req.Transaction.Instructions.Hash()
		ch := s.notifications.createWaitChannel(ctxHash)
		defer s.notifications.deleteWaitChannel(ctxHash)

		blockCh := make(chan skipchain.SkipBlockID, 10)
		z := s.notifications.registerForBlocks(blockCh)
		defer s.notifications.unregisterForBlocks(z)

		s.txBuffer.add(string(req.SkipchainID), req.Transaction)

		// In case we don't have any blocks, because there are no transactions,
		// have a hard timeout in twice the minimal expected time to create the
		// blocks.
		tooLongDur := time.Duration(req.InclusionWait) * interval * 2
		tooLong := time.After(tooLongDur)

		blocksLeft := req.InclusionWait

		for found := false; !found; {
			select {
			case success := <-ch:
				if !success {
					return nil, errors.New("transaction is in block, but got refused")
				}
				found = true
			case id := <-blockCh:
				if id.Equal(req.SkipchainID) {
					blocksLeft--
				}
				if blocksLeft == 0 {
					return nil, fmt.Errorf("did not find transaction after %v blocks", req.InclusionWait)
				}
			case <-tooLong:
				return nil, fmt.Errorf("transaction didn't get included after %v (2 * t_block * %d)", tooLongDur, req.InclusionWait)
			}
		}
	} else {
		s.txBuffer.add(string(req.SkipchainID), req.Transaction)
	}

	return &AddTxResponse{
		Version: CurrentVersion,
	}, nil
}

// GetProof searches for a key and returns a proof of the
// presence or the absence of this key.
func (s *Service) GetProof(req *GetProof) (resp *GetProofResponse, err error) {
	s.updateTrieLock.Lock()
	defer s.updateTrieLock.Unlock()
	if s.catchingUp {
		log.Error("catching up")
		return nil, errors.New("currently catching up on our state")
	}
	if req.Version != CurrentVersion {
		log.Error("wrong version")
		return nil, errors.New("version mismatch")
	}

	log.Lvlf2("Returning proof for %x from chain '%x'", req.Key, req.ID)

	sb := s.db().GetByID(req.ID)
	if sb == nil {
		err = errors.New("cannot find skipblock while getting proof")
		return
	}
	st, err := s.GetReadOnlyStateTrie(sb.SkipChainID())
	if err != nil {
		return nil, err
	}
	proof, err := NewProof(st, s.db(), req.ID, req.Key)
	if err != nil {
		log.Error(s.ServerIdentity(), err)
		return
	}

	// Sanity check
	if err = proof.Verify(sb.SkipChainID()); err != nil {
		return
	}

	_, v := proof.InclusionProof.KeyValue()
	log.Lvlf3("value is %x", v)
	resp = &GetProofResponse{
		Version: CurrentVersion,
		Proof:   *proof,
	}
	return
}

// CheckAuthorization verifies whether a given combination of identities can
// fulfill a given rule of a given darc. Because all darcs are now used in
// an online fashion, we need to offer this check.
func (s *Service) CheckAuthorization(req *CheckAuthorization) (resp *CheckAuthorizationResponse, err error) {
	if req.Version != CurrentVersion {
		return nil, errors.New("version mismatch")
	}
	log.Lvlf2("%s getting authorizations of darc %x", s.ServerIdentity(), req.DarcID)

	resp = &CheckAuthorizationResponse{}
	st, err := s.GetReadOnlyStateTrie(req.ByzCoinID)
	if err != nil {
		return nil, err
	}
	d, err := LoadDarcFromTrie(st, req.DarcID)
	if err != nil {
		return nil, errors.New("couldn't find darc: " + err.Error())
	}
	getDarcs := func(s string, latest bool) *darc.Darc {
		if !latest {
			log.Error("cannot handle intermediate darcs")
			return nil
		}
		id, err := hex.DecodeString(strings.Replace(s, "darc:", "", 1))
		if err != nil || len(id) != 32 {
			log.Error("invalid darc id", s, len(id), err)
			return nil
		}
		d, err := LoadDarcFromTrie(st, id)
		if err != nil {
			log.Error("didn't find darc")
			return nil
		}
		return d
	}
	var ids []string
	for _, i := range req.Identities {
		ids = append(ids, i.String())
	}
	for _, r := range d.Rules.List {
		err = darc.EvalExprDarc(r.Expr, getDarcs, true, ids...)
		if err == nil {
			resp.Actions = append(resp.Actions, r.Action)
		}
	}
	return resp, nil
}

// GetSignerCounters gets the latest signer counters for the given identities.
func (s *Service) GetSignerCounters(req *GetSignerCounters) (*GetSignerCountersResponse, error) {
	st, err := s.GetReadOnlyStateTrie(req.SkipchainID)
	if err != nil {
		return nil, err
	}
	out := make([]uint64, len(req.SignerIDs))

	for i := range req.SignerIDs {
		key := publicVersionKey(req.SignerIDs[i])
		buf, _, _, _, err := st.GetValues(key)
		if err == errKeyNotSet {
			out[i] = 0
			continue
		}

		if err != nil {
			return nil, err
		}
		out[i] = binary.LittleEndian.Uint64(buf)
	}
	resp := GetSignerCountersResponse{
		Counters: out,
	}
	return &resp, nil
}

// DownloadState creates a snapshot of the current state and then returns the
// instances in small chunks.
func (s *Service) DownloadState(req *DownloadState) (resp *DownloadStateResponse, err error) {
	s.updateTrieLock.Lock()
	defer s.updateTrieLock.Unlock()
	if req.Length <= 0 {
		return nil, errors.New("length must be bigger than 0")
	}

	if req.Nonce == 0 {
		log.Lvl2("Creating new download")
		if !s.downloadState.id.IsNull() {
			log.Lvlf2("Aborting download of nonce %x", s.downloadState.nonce)
			close(s.downloadState.stop)
		}
		sb := s.db().GetByID(req.ByzCoinID)
		if sb == nil || sb.Index > 0 {
			return nil, errors.New("unknown byzcoinID")
		}
		s.downloadState.id = req.ByzCoinID
		s.downloadState.read = make(chan DBKeyValue)
		s.downloadState.stop = make(chan bool)
		nonce := binary.LittleEndian.Uint64(random.Bits(64, true, random.New()))
		s.downloadState.nonce = nonce
		go func(ds downloadState) {
			idStr := fmt.Sprintf("%x", ds.id)
			db, bucketName := s.GetAdditionalBucket([]byte(idStr))
			err := db.View(func(tx *bbolt.Tx) error {
				bucket := tx.Bucket(bucketName)
				return bucket.ForEach(func(k []byte, v []byte) error {
					key := make([]byte, len(k))
					copy(key, k)
					value := make([]byte, len(v))
					copy(value, v)
					select {
					case ds.read <- DBKeyValue{key, value}:
					case <-ds.stop:
						return errors.New("closed")
					case <-time.After(time.Minute):
						return errors.New("timed out while waiting for next read")
					}
					return nil
				})
			})
			if err != nil {
				log.Error("while serving current database:", err)
			}
			close(ds.read)
		}(s.downloadState)
	} else if !s.downloadState.id.Equal(req.ByzCoinID) || req.Nonce != s.downloadState.nonce {
		return nil, errors.New("download has been aborted in favor of another download")
	}

	resp = &DownloadStateResponse{
		Nonce: s.downloadState.nonce,
	}
query:
	for i := 0; i < req.Length; i++ {
		select {
		case kv, ok := <-s.downloadState.read:
			if !ok {
				break query
			}
			resp.KeyValues = append(resp.KeyValues, kv)
		}
	}
	return
}

func entryToResponse(sce *StateChangeEntry, ok bool, err error) (*GetInstanceVersionResponse, error) {
	if !ok {
		err = errKeyNotSet
	}
	if err != nil {
		return nil, err
	}

	return &GetInstanceVersionResponse{
		StateChange: sce.StateChange,
		BlockIndex:  sce.BlockIndex,
	}, nil
}

// GetInstanceVersion looks for the version of a given instance and responds
// with the state change and the block index
func (s *Service) GetInstanceVersion(req *GetInstanceVersion) (*GetInstanceVersionResponse, error) {
	sce, ok, err := s.stateChangeStorage.getByVersion(req.InstanceID[:], req.Version, req.SkipChainID)

	return entryToResponse(&sce, ok, err)
}

// GetLastInstanceVersion looks for the last version of an instance and
// responds with the state change and the block when it hits
func (s *Service) GetLastInstanceVersion(req *GetLastInstanceVersion) (*GetInstanceVersionResponse, error) {
	sce, ok, err := s.stateChangeStorage.getLast(req.InstanceID[:], req.SkipChainID)

	return entryToResponse(&sce, ok, err)
}

// GetAllInstanceVersion looks for all the state changes of an instance
// and responds with both the state change and the block index for
// each version
func (s *Service) GetAllInstanceVersion(req *GetAllInstanceVersion) (res *GetAllInstanceVersionResponse, err error) {
	sces, err := s.stateChangeStorage.getAll(req.InstanceID[:], req.SkipChainID)
	if err != nil {
		return nil, err
	}

	scs := make([]GetInstanceVersionResponse, len(sces))
	for i, e := range sces {
		scs[i].StateChange = e.StateChange
		scs[i].BlockIndex = e.BlockIndex
	}

	return &GetAllInstanceVersionResponse{StateChanges: scs}, nil
}

// CheckStateChangeValidity gets the list of state changes belonging to the same
// block as the targeted one so that a hash can be computed and compared to the
// one stored in the block
func (s *Service) CheckStateChangeValidity(req *CheckStateChangeValidity) (*CheckStateChangeValidityResponse, error) {
	sce, ok, err := s.stateChangeStorage.getByVersion(req.InstanceID[:], req.Version, req.SkipChainID)
	if !ok {
		err = errKeyNotSet
	}
	if err != nil {
		return nil, err
	}

	sb, err := s.skService().GetSingleBlockByIndex(&skipchain.GetSingleBlockByIndex{
		Genesis: req.SkipChainID,
		Index:   sce.BlockIndex,
	})
	if err != nil {
		return nil, err
	}

	sces, err := s.stateChangeStorage.getByBlock(req.SkipChainID, sce.BlockIndex)
	if err != nil {
		return nil, err
	}

	scs := make(StateChanges, len(sces))
	for i, e := range sces {
		scs[i] = e.StateChange.Copy()
	}

	return &CheckStateChangeValidityResponse{
		StateChanges: scs,
		BlockID:      sb.SkipBlock.Hash,
	}, nil
}

type leafNode struct {
	Prefix []bool
	Key    []byte
	Value  []byte
}

// ProcessClientRequest implements onet.Service. We override the version
// we normally get from embedding onet.ServiceProcessor in order to
// hook it and get a look at the http.Request.
func (s *Service) ProcessClientRequest(req *http.Request, path string, buf []byte) ([]byte, *onet.StreamingTunnel, error) {
	if path == "Debug" {
		h, _, err := net.SplitHostPort(req.RemoteAddr)
		if err != nil {
			return nil, nil, err
		}
		ip := net.ParseIP(h)

		if !ip.IsLoopback() {
			return nil, nil, errors.New("the 'debug'-endpoint is only allowed on loopback")
		}
	}

	return s.ServiceProcessor.ProcessClientRequest(req, path, buf)
}

// Debug can be used to dump things from a byzcoin service. If byzcoinID is nil, it will return all
// existing byzcoin instances. If byzcoinID is given, it will return all instances for that ID.
func (s *Service) Debug(req *DebugRequest) (resp *DebugResponse, err error) {
	resp = &DebugResponse{}
	if len(req.ByzCoinID) != 32 {
		rep, err := s.skService().GetAllSkipChainIDs(nil)
		if err != nil {
			return nil, err
		}

		for _, scID := range rep.IDs {
			latest, err := s.db().GetLatestByID(scID)
			if err != nil {
				continue
			}
			if !s.hasByzCoinVerification(skipchain.SkipBlockID(latest.SkipChainID())) {
				continue
			}
			genesis := s.db().GetByID(latest.SkipChainID())
			resp.Byzcoins = append(resp.Byzcoins, DebugResponseByzcoin{
				ByzCoinID: latest.SkipChainID(),
				Genesis:   genesis,
				Latest:    latest,
			})
		}
		return resp, nil
	}
	st, err := s.getStateTrie(skipchain.SkipBlockID(req.ByzCoinID))
	if err != nil {
		return nil, errors.New("didn't find this byzcoin instance: " + err.Error())
	}
	err = st.DB().View(func(b trie.Bucket) error {
		err := b.ForEach(func(k, v []byte) error {
			if len(k) == 32 {
				if v[0] == byte(3) {
					ln := leafNode{}
					err = protobuf.Decode(v[1:], &ln)
					if err != nil {
						log.Error(err)
						// Not all key/value pairs are valid statechanges
						return nil
					}
					scb := StateChangeBody{}
					err = protobuf.Decode(ln.Value, &scb)
					resp.Dump = append(resp.Dump, DebugResponseState{Key: ln.Key, State: scb})
				}
			}
			return nil
		})
		return err
	})
	return
}

// DebugRemove deletes an existing byzcoin-instance from the conode.
func (s *Service) DebugRemove(req *DebugRemoveRequest) (*DebugResponse, error) {
	if err := schnorr.Verify(cothority.Suite, s.ServerIdentity().Public, req.ByzCoinID, req.Signature); err != nil {
		log.Error("Signature failure:", err)
		return nil, err
	}
	idStr := string(req.ByzCoinID)
	if s.heartbeats.exists(idStr) {
		log.Lvl2("Removing heartbeat")
		s.heartbeats.stop(idStr)
	}

	s.pollChanMut.Lock()
	pc, exists := s.pollChan[idStr]
	if exists {
		log.Lvl2("Closing polling-channel")
		close(pc)
		delete(s.pollChan, idStr)
	}
	s.pollChanMut.Unlock()

	s.stateTriesLock.Lock()
	idStrHex := fmt.Sprintf("%x", req.ByzCoinID)
	_, exists = s.stateTries[idStrHex]
	if exists {
		log.Lvl2("Removing state-trie")
		db, bn := s.GetAdditionalBucket([]byte(idStrHex))
		if db == nil {
			return nil, errors.New("didn't find trie for this byzcoin-ID")
		}
		err := db.Update(func(tx *bbolt.Tx) error {
			return tx.DeleteBucket(bn)
		})
		if err != nil {
			return nil, err
		}
		delete(s.stateTries, idStr)
		err = s.db().RemoveSkipchain(req.ByzCoinID)
		if err != nil {
			log.Error("couldn't remove the whole chain:", err)
		}
	}
	s.stateTriesLock.Unlock()

	s.darcToScMut.Lock()
	for k, sc := range s.darcToSc {
		if sc.Equal(skipchain.SkipBlockID(req.ByzCoinID)) {
			log.Lvl2("Removing darc-to-skipchain mapping")
			delete(s.darcToSc, k)
		}
	}
	s.darcToScMut.Unlock()

	log.Lvl2("Stopping view change monitor")
	s.viewChangeMan.stop(skipchain.SkipBlockID(req.ByzCoinID))

	s.save()
	return &DebugResponse{}, nil
}

// SetPropagationTimeout overrides the default propagation timeout that is used
// when a new block is announced to the nodes as well as the skipchain
// propagation timeout.
func (s *Service) SetPropagationTimeout(p time.Duration) {
	s.storage.Lock()
	s.storage.PropTimeout = p
	s.storage.Unlock()
	s.save()
	s.skService().SetPropTimeout(p)
}

// createNewBlock creates a new block and proposes it to the
// skipchain-service. Once the block has been created, we
// inform all nodes to update their internal trie
// to include the new transactions.
func (s *Service) createNewBlock(scID skipchain.SkipBlockID, r *onet.Roster, tx []TxResult) (*skipchain.SkipBlock, error) {
	var sb *skipchain.SkipBlock
	var mr []byte
	var sst *stagingStateTrie

	if scID.IsNull() {
		// For a genesis block, we create a throwaway staging trie.
		// There is no need to verify the darc because the caller does
		// it.
		if r == nil {
			return nil, errors.New("need roster for genesis block")
		}
		sb = skipchain.NewSkipBlock()
		sb.MaximumHeight = 32
		sb.BaseHeight = 4
		// We have to register the verification functions in the genesis block
		sb.VerifierIDs = []skipchain.VerifierID{skipchain.VerifyBase, Verify}

		nonce, err := s.loadNonceFromTxs(tx)
		if err != nil {
			return nil, err
		}
		et, err := newMemStagingStateTrie(nonce)
		if err != nil {
			return nil, err
		}
		sst = et
	} else {
		// For all other blocks, we try to verify the signature using
		// the darcs and remove those that do not have a valid
		// signature before continuing.
		sbLatest, err := s.db().GetLatestByID(scID)
		if err != nil {
			return nil, errors.New(
				"Could not get latest block from the skipchain: " + err.Error())
		}
		log.Lvlf3("Creating block #%d with %d transactions", sbLatest.Index+1,
			len(tx))
		sb = sbLatest.Copy()

		st, err := s.getStateTrie(scID)
		if err != nil {
			return nil, err
		}
		sst = st.MakeStagingStateTrie()
	}

	// Create header of skipblock containing only hashes
	var scs StateChanges
	var err error
	var txRes TxResults

	log.Lvl3("Creating state changes")
	mr, txRes, scs, _ = s.createStateChanges(sst, scID, tx, noTimeout)
	if len(txRes) == 0 {
		return nil, errors.New("no transactions")
	}

	// Store transactions in the body
	body := &DataBody{TxResults: txRes}
	sb.Payload, err = protobuf.Encode(body)
	if err != nil {
		return nil, errors.New("Couldn't marshal data: " + err.Error())
	}

	header := &DataHeader{
		TrieRoot:              mr,
		ClientTransactionHash: txRes.Hash(),
		StateChangesHash:      scs.Hash(),
		Timestamp:             time.Now().UnixNano(),
	}
	sb.Data, err = protobuf.Encode(header)
	if err != nil {
		return nil, errors.New("Couldn't marshal data: " + err.Error())
	}

	if r != nil {
		sb.Roster = r
	}
	var ssb = skipchain.StoreSkipBlock{
		NewBlock:          sb,
		TargetSkipChainID: scID,
	}
	log.Lvlf3("Storing skipblock with %d transactions.", len(txRes))
	var ssbReply *skipchain.StoreSkipBlockReply
	if sb.Roster.List[0].Equal(s.ServerIdentity()) {
		ssbReply, err = s.skService().StoreSkipBlock(&ssb)
	} else {
		log.Lvl2("Sending new block to other node", sb.Roster.List[0])
		ssbReply = &skipchain.StoreSkipBlockReply{}
		err = skipchain.NewClient().SendProtobuf(sb.Roster.List[0], &ssb, ssbReply)
		if err != nil {
			return nil, err
		}

		if ssbReply.Latest == nil {
			return nil, errors.New("got an empty reply")
		}

		// we're not doing more verification because the block should not be used
		// as is. It's up to the client to fetch the forward link of the previous
		// block to insure the new one has been validated but at this moment we
		// can't do it because it might not be propagated to this node yet
	}
	if err != nil {
		return nil, err
	}

	// State changes are cached only when the block is confirmed
	err = s.stateChangeStorage.append(scs, ssbReply.Latest)
	if err != nil {
		log.Error(err)
	}

	return ssbReply.Latest, nil
}

// downloadDB downloads the full database over the network from a remote block.
// It does so by copying the bboltDB database entry by entry over the network,
// and recreating it on the remote side.
// sb is a block in the byzcoin instance that we want
// to download.
func (s *Service) downloadDB(sb *skipchain.SkipBlock) error {
	log.Lvlf2("%s: downloading DB", s.ServerIdentity())
	idStr := fmt.Sprintf("%x", sb.SkipChainID())

	// Loop over all nodes that are not the leader and
	// not subleaders, to avoid overloading those nodes.
	nodes := len(sb.Roster.List)
	subLeaders := int(math.Ceil(math.Pow(float64(nodes), 1./3.)))
	for ri := 1 + subLeaders; ri < nodes; ri++ {
		// Create a roster with just the node we want to
		// download from.
		roster := onet.NewRoster(sb.Roster.List[ri : ri+1])

		err := func() error {
			// First delete an existing stateTrie. There
			// cannot be another write-access to the
			// database because s.catchingUp == true.
			_, err := s.getStateTrie(sb.SkipChainID())
			if err == nil {
				// Suppose we _do_ have a statetrie
				db, stBucket := s.GetAdditionalBucket(sb.SkipChainID())
				err := db.Update(func(tx *bbolt.Tx) error {
					return tx.DeleteBucket(stBucket)
				})
				if err != nil {
					log.Fatal("Cannot delete existing trie while trying to download:", err)
				}
				s.stateTriesLock.Lock()
				delete(s.stateTries, idStr)
				s.stateTriesLock.Unlock()
			}

			// Then start downloading the stateTrie over the network.
			cl := NewClient(sb.SkipChainID(), *roster)
			var db *bbolt.DB
			var bucketName []byte
			var nonce uint64
			for {
				// Note: we trust the chain therefore even if the reply is corrupted,
				// it will be detected by difference in the root hash
				resp, err := cl.DownloadState(sb.SkipChainID(), nonce, catchupFetchDBEntries)
				if err != nil {
					return errors.New("cannot download trie: " + err.Error())
				}
				if db == nil {
					db, bucketName = s.GetAdditionalBucket([]byte(idStr))
					nonce = resp.Nonce
				}
				// And store all entries in our local database.
				err = db.Update(func(tx *bbolt.Tx) error {
					bucket := tx.Bucket(bucketName)
					for _, kv := range resp.KeyValues {
						err := bucket.Put(kv.Key, kv.Value)
						if err != nil {
							return err
						}
					}
					return nil
				})
				if err != nil {
					log.Fatal("Couldn't store entries:", err)
				}
				if len(resp.KeyValues) < catchupFetchDBEntries {
					break
				}
			}

			// Check the new trie is correct
			st, err := loadStateTrie(db, bucketName)
			if err != nil {
				return errors.New("couldn't load state trie: " + err.Error())
			}
			if sb.Index != st.GetIndex() {
				log.Lvl2("Downloading corresponding block")
				skCl := skipchain.NewClient()
				// TODO: add a client API to fetch a specific block and its proof
				search, err := skCl.GetSingleBlockByIndex(roster, sb.SkipChainID(), st.GetIndex())
				if err != nil {
					return errors.New("couldn't get correct block for verification: " + err.Error())
				}
				sb = search.SkipBlock
			}
			var header DataHeader
			err = protobuf.Decode(sb.Data, &header)
			if err != nil {
				return errors.New("couldn't unmarshal header: " + err.Error())
			}
			if !bytes.Equal(st.GetRoot(), header.TrieRoot) {
				return errors.New("got wrong database, merkle roots don't work out")
			}

			// Finally initialize the stateTrie using the new database.
			s.stateTriesLock.Lock()
			s.stateTries[idStr] = st
			s.stateTriesLock.Unlock()
			log.Lvlf1("%s: successfully downloaded database for chain %s", s.ServerIdentity(),
				idStr)
			return nil
		}()
		if err == nil {
			return nil
		}
		log.Errorf("Couldn't load database from %s - got error %s", roster.List[0], err)
	}
	return errors.New("none of the non-leader and non-subleader nodes were able to give us a copy of the state")
}

// catchupAll calls catchup for every byzcoin instance stored in this system.
func (s *Service) catchupAll() error {
	s.closedMutex.Lock()
	if s.closed {
		s.closedMutex.Unlock()
		return errors.New("cannot sync all while closing")
	}
	s.working.Add(1)
	defer s.working.Done()
	s.closedMutex.Unlock()
	gas := &skipchain.GetAllSkipChainIDs{}
	gasr, err := s.skService().GetAllSkipChainIDs(gas)
	if err != nil {
		return err
	}

	for _, scID := range gasr.IDs {
		sb, err := s.db().GetLatestByID(scID)
		if err != nil {
			return err
		}
<<<<<<< HEAD
=======

		s.updateTrieLock.Lock()
		s.catchingUp = true
		s.updateTrieLock.Unlock()
>>>>>>> 20548ff8
		s.catchUp(sb)
	}
	return nil
}

// catchupFromID takes a roster and a skipchain-ID, and then searches to update this
// skipchain. This is useful in case there is no block stored yet in the system, but
// we get a roster, e.g., from getTxs.
// To prevent distributed denial-of-service, we first check that the skipchain is
// known and then we limit the number of catch up requests per skipchain by waiting
// for a minimal amount of time
<<<<<<< HEAD
func (s *Service) catchupFromID(r *onet.Roster, scID skipchain.SkipBlockID) error {
=======
func (s *Service) catchupFromID(r *onet.Roster, scID skipchain.SkipBlockID, sbID skipchain.SkipBlockID) error {
>>>>>>> 20548ff8
	// Catch up only friendly skipchains to avoid unnecessary requests
	if s.db().GetByID(scID) == nil {
		return fmt.Errorf("%s: Got asked for an unknown skipchain: %x", s.ServerIdentity(), scID)
	}

	// The size of the map is limited here by the number of known skipchains
	s.catchingUpHistoryLock.Lock()
	ts := s.catchingUpHistory[string(scID)]
	if ts.After(time.Now()) {
		s.catchingUpHistoryLock.Unlock()
		return errors.New("catch up request already processed recently")
	}

	s.catchingUpHistory[string(scID)] = time.Now().Add(catchupMinimumInterval)
	s.catchingUpHistoryLock.Unlock()

	log.Lvlf1("%s: catching up with chain %x", s.ServerIdentity(), scID)

	s.updateTrieLock.Lock()
	if s.catchingUp {
		s.updateTrieLock.Unlock()
		return errors.New("already catching up")
	}
	s.catchingUp = true
	s.updateTrieLock.Unlock()

	cl := skipchain.NewClient()
	sb, err := cl.GetSingleBlock(r, sbID)
	if err != nil {
		return err
	}

	// catch up the intermediate missing blocks
	s.catchUp(sb)
	return nil
}

// catchUp takes a skipblock as reference for the roster, the current index,
// and the skipchainID to download either new blocks if it's less than
// `catchupDownloadAll` behind, or calls downloadDB to start the download of
// the full DB over the network.
func (s *Service) catchUp(sb *skipchain.SkipBlock) {
	defer func() {
		s.updateTrieLock.Lock()
		s.catchingUp = false
		s.updateTrieLock.Unlock()
	}()

	log.Lvlf2("%v Catching up %x / %d", s.ServerIdentity(), sb.SkipChainID(), sb.Index)

	// Load the trie.
	download := false
	st, err := s.getStateTrie(sb.SkipChainID())
	if err != nil {
		log.Warn(s.ServerIdentity(), "problem with trie:", err)
		download = true
	} else {
		download = sb.Index-st.GetIndex() > catchupDownloadAll
	}

	// Check if we are updating the right index.
	if download {
		log.Lvl2(s.ServerIdentity(), "Downloading whole DB for catching up")
		err := s.downloadDB(sb)
		if err != nil {
			log.Error("Error while downloading trie:", err)
		}

		// Note: in that case we don't get the previous blocks and therefore we can't
		// recreate the state changes. The storage will then be filled with new
		// incoming blocks
		return
	}

	// Get the latest block known and processed by the conode
	trieIndex := st.GetIndex()
	req, err := s.skService().GetSingleBlockByIndex(&skipchain.GetSingleBlockByIndex{
		Genesis: sb.SkipChainID(),
		Index:   trieIndex,
	})
	if err != nil {
		// because we rely on the trie index, this should never happen because we're only
		// asking locally to get the block associated with the index (thus processed already)
		log.Errorf("%v cannot find latest block to catch up", s.ServerIdentity())
		return
	}

	latest := req.SkipBlock

	// Fetch all missing blocks to fill the hole
	cl := skipchain.NewClient()
	for trieIndex < sb.Index {
		log.Lvlf1("%s: our index: %d - latest known index: %d", s.ServerIdentity(), trieIndex, sb.Index)
		updates, err := cl.GetUpdateChainLevel(sb.Roster, latest.Hash, 1, catchupFetchBlocks)
		if err != nil {
			log.Error("Couldn't update blocks: " + err.Error())
			return
		}

		// This will call updateTrieCallback with the next block to add
		_, err = s.db().StoreBlocks(updates)
		if err != nil {
			log.Error("Got an invalid, unlinkable block: " + err.Error())
			return
		}
		latest = updates[len(updates)-1]
		trieIndex = latest.Index
	}
	log.Lvlf2("%v Done catch up %x / %d", s.ServerIdentity(), sb.SkipChainID(), trieIndex)
}

// updateTrieCallback is registered in skipchain and is called after a
// skipblock is updated. When this function is called, it is not always after
// the addition of a new block, but an updates to forward links, for example.
// Hence, we need to figure out when a new block is added. This can be done by
// looking at the latest skipblock cache from Service.state.
func (s *Service) updateTrieCallback(sbID skipchain.SkipBlockID) error {
	s.updateTrieLock.Lock()
	defer s.updateTrieLock.Unlock()

	s.closedMutex.Lock()
	defer s.closedMutex.Unlock()
	if s.closed {
		return nil
	}

	defer log.Lvlf4("%s updated trie for %x", s.ServerIdentity(), sbID)

	// Verification it's really a skipchain for us.
	if !s.hasByzCoinVerification(sbID) {
		log.Lvl4("Not our chain...")
		return nil
	}
	sb := s.db().GetByID(sbID)
	if sb == nil {
		panic("This should never happen because the callback runs " +
			"only after the skipblock is stored. There is a " +
			"programmer error if you see this message.")
	}

	// Checks if the block has forward links, which means that it is not a
	// new block but either a forward link update or a skipchain propagation
	// meaning the last block will be called later.
	// In the case of a genesis block, we need to let it pass so we
	// learn about it because the callback won't be called after the
	// catch up
	if len(sb.ForwardLink) > 0 && !s.catchingUp && sb.Index != 0 {
		return nil
	}

	// Create the trie for the genesis block if it has not been
	// created yet.
	// We don't need to wrap the check and use another
	// lock because the callback is already locked and we only
	// create state trie here.
	if sb.Index == 0 && !s.hasStateTrie(sb.SkipChainID()) {
		var body DataBody
		err := protobuf.Decode(sb.Payload, &body)
		if err != nil {
			log.Error(s.ServerIdentity(), "could not unmarshal body for genesis block", err)
			return errors.New("couldn't unmarshal body for genesis block")
		}
		nonce, err := s.loadNonceFromTxs(body.TxResults)
		if err != nil {
			return err
		}
		// We don't care about the state trie that is returned in this
		// function because we load the trie again in getStateTrie
		// right afterwards.
		_, err = s.createStateTrie(sb.SkipChainID(), nonce)
		if err != nil {
			return fmt.Errorf("could not create trie: %v", err)
		}
	}

	// Load the trie.
	st, err := s.getStateTrie(sb.SkipChainID())
	if err != nil {
		return fmt.Errorf("could not load trie: %v", err)
	}

	// Check if we are updating the right index.
	trieIndex := st.GetIndex()
	if sb.Index <= trieIndex {
		// This is because skipchains will inform us about new forwardLinks, but we
		// don't need to update the trie in that case.
		log.Lvlf4("%v updating trie for block %d refused, current trie block is %d", s.ServerIdentity(), sb.Index, trieIndex)
		return nil
	} else if sb.Index > trieIndex+1 {
		if s.catchingUp {
			log.Warn(s.ServerIdentity(), "Got new block while catching up - ignoring block for now")
			return nil
		}

		s.catchingUp = true
		go s.catchUp(sb)
		return nil
	}

	// Get the DataHeader and the DataBody of the block.
	var header DataHeader
	err = protobuf.Decode(sb.Data, &header)
	if err != nil {
		log.Error(s.ServerIdentity(), "could not unmarshal header", err)
		return errors.New("couldn't unmarshal header")
	}

	var body DataBody
	err = protobuf.Decode(sb.Payload, &body)
	if err != nil {
		log.Error(s.ServerIdentity(), "could not unmarshal body", err)
		return errors.New("couldn't unmarshal body")
	}

	log.Lvlf2("%s Updating transactions for %x on index %v", s.ServerIdentity(), sb.SkipChainID(), sb.Index)
	_, _, scs, _ := s.createStateChanges(st.MakeStagingStateTrie(), sb.SkipChainID(), body.TxResults, noTimeout)

	log.Lvlf3("%s Storing index %d with %d state changes %v", s.ServerIdentity(), sb.Index, len(scs), scs.ShortStrings())
	// Update our global state using all state changes.
	if err = st.VerifiedStoreAll(scs, sb.Index, header.TrieRoot); err != nil {
		return err
	}

	err = s.stateChangeStorage.append(scs, sb)
	if err != nil {
		panic("Couldn't append the state changes to the storage - this might " +
			"mean that the db is broken. Error: " + err.Error())
	}

	// Notify all waiting channels for processed ClientTransactions.
	for _, t := range body.TxResults {
		s.notifications.informWaitChannel(t.ClientTransaction.Instructions.Hash(), t.Accepted)
	}
	s.notifications.informBlock(sb.SkipChainID())

	// If we are adding a genesis block, then look into it for the darc ID
	// and add it to the darcToSc hash map.
	if sb.Index == 0 {
		// the information should already be in the trie
		d, err := s.LoadGenesisDarc(sb.SkipChainID())
		if err != nil {
			return err
		}
		s.darcToScMut.Lock()
		s.darcToSc[string(d.GetBaseID())] = sb.SkipChainID()
		s.darcToScMut.Unlock()
	}

	// Get the latest configuration of the global state, which includes the latest
	// ClientTransactions received.
	bcConfig, err := s.LoadConfig(sb.SkipChainID())
	if err != nil {
		panic("Couldn't get configuration of the block - this might " +
			"mean that the db is broken. Error: " + err.Error())
	}

	// Variables for easy understanding what's being tested. Node in this context
	// is this node.
	i, _ := bcConfig.Roster.Search(s.ServerIdentity().ID)
	nodeInNew := i >= 0
	nodeIsLeader := bcConfig.Roster.List[0].Equal(s.ServerIdentity())
	initialDur, err := s.computeInitialDuration(sb.Hash)
	if err != nil {
		return err
	}
	// Check if the polling needs to be updated.
	s.pollChanMut.Lock()
	scIDstr := string(sb.SkipChainID())
	if nodeIsLeader {
		if _, ok := s.pollChan[scIDstr]; !ok {
			log.Lvlf2("%s new leader started polling for %x", s.ServerIdentity(), sb.SkipChainID())
			s.pollChan[scIDstr] = s.startPolling(sb.SkipChainID())
		}
	} else {
		if c, ok := s.pollChan[scIDstr]; ok {
			log.Lvlf2("%s old leader stopped polling for %x", s.ServerIdentity(), sb.SkipChainID())
			close(c)
			delete(s.pollChan, scIDstr)
		}
	}
	s.pollChanMut.Unlock()

	// Check if viewchange needs to be started/stopped
	// Check whether the heartbeat monitor exists, if it doesn't we start a
	// new one
	interval, _, err := s.LoadBlockInfo(sb.SkipChainID())
	if err != nil {
		return err
	}
	if nodeInNew {
		// Update or start heartbeats
		if s.heartbeats.exists(string(sb.SkipChainID())) {
			log.Lvlf3("%s sending heartbeat monitor for %x with window %v", s.ServerIdentity(), sb.SkipChainID(), interval*rotationWindow)
			s.heartbeats.updateTimeout(string(sb.SkipChainID()), interval*rotationWindow)
		} else {
			log.Lvlf2("%s starting heartbeat monitor for %x with window %v", s.ServerIdentity(), sb.SkipChainID(), interval*rotationWindow)
			err = s.heartbeats.start(string(sb.SkipChainID()), interval*rotationWindow, s.heartbeatsTimeout)
			if err != nil {
				log.Errorf("%s heartbeat failed to start with error: %s", s.ServerIdentity(), err.Error())
			}
		}

		// If it is a view-change transaction, confirm it's done
		view := isViewChangeTx(body.TxResults)

		if s.viewChangeMan.started(sb.SkipChainID()) && view != nil {
			s.viewChangeMan.done(*view)
		} else {
			// clean previous states as a new block has been added in the mean time
			// making them thus invalid
			s.viewChangeMan.stop(sb.SkipChainID())

			// Start viewchange monitor that will fire if we don't get updates in time.
			log.Lvlf2("%s started viewchangeMonitor for %x", s.ServerIdentity(), sb.SkipChainID())
			s.viewChangeMan.add(s.sendViewChangeReq, s.sendNewView, s.isLeader, string(sb.SkipChainID()))
			s.viewChangeMan.start(s.ServerIdentity().ID, sb.SkipChainID(), initialDur, s.getFaultThreshold(sb.Hash))
		}
	} else {
		if s.heartbeats.exists(scIDstr) {
			log.Lvlf2("%s stopping heartbeat monitor for %x with window %v", s.ServerIdentity(), sb.SkipChainID(), interval*rotationWindow)
			s.heartbeats.stop(scIDstr)
		}
	}
	if !nodeInNew && s.viewChangeMan.started(sb.SkipChainID()) {
		log.Lvlf2("%s not in roster, but viewChangeMonitor started - stopping now for %x", s.ServerIdentity(), sb.SkipChainID())
		s.viewChangeMan.stop(sb.SkipChainID())
	}

	// At this point everything should be stored.
	s.streamingMan.notify(string(sb.SkipChainID()), sb)

	log.Lvlf4("%s updated trie for %x with root %x", s.ServerIdentity(), sb.SkipChainID(), st.GetRoot())
	return nil
}

func isViewChangeTx(txs TxResults) *viewchange.View {
	if len(txs) != 1 {
		// view-change block must only have one transaction
		return nil
	}
	if len(txs[0].ClientTransaction.Instructions) != 1 {
		// view-change transaction must have one instruction
		return nil
	}

	invoke := txs[0].ClientTransaction.Instructions[0].Invoke
	if invoke == nil {
		return nil
	}
	if invoke.Command != "view_change" {
		return nil
	}
	var req viewchange.NewViewReq
	if err := protobuf.Decode(invoke.Args.Search("newview"), &req); err != nil {
		log.Error("failed to decode new-view req")
		return nil
	}
	return req.GetView()
}

// GetReadOnlyStateTrie returns a read-only accessor to the trie for the given
// skipchain.
func (s *Service) GetReadOnlyStateTrie(scID skipchain.SkipBlockID) (ReadOnlyStateTrie, error) {
	return s.getStateTrie(scID)
}

func (s *Service) hasStateTrie(id skipchain.SkipBlockID) bool {
	s.stateTriesLock.Lock()
	defer s.stateTriesLock.Unlock()

	idStr := fmt.Sprintf("%x", id)
	_, ok := s.stateTries[idStr]

	return ok
}

func (s *Service) getStateTrie(id skipchain.SkipBlockID) (*stateTrie, error) {
	if len(id) == 0 {
		return nil, errors.New("no skipchain ID")
	}
	s.stateTriesLock.Lock()
	defer s.stateTriesLock.Unlock()
	idStr := fmt.Sprintf("%x", id)
	col := s.stateTries[idStr]
	if col == nil {
		db, name := s.GetAdditionalBucket([]byte(idStr))
		st, err := loadStateTrie(db, name)
		if err != nil {
			return nil, err
		}
		s.stateTries[idStr] = st
		return s.stateTries[idStr], nil
	}
	return col, nil
}

func (s *Service) createStateTrie(id skipchain.SkipBlockID, nonce []byte) (*stateTrie, error) {
	if len(id) == 0 {
		return nil, errors.New("no skipchain ID")
	}
	s.stateTriesLock.Lock()
	defer s.stateTriesLock.Unlock()
	idStr := fmt.Sprintf("%x", id)
	if s.stateTries[idStr] != nil {
		return nil, errors.New("state trie already exists")
	}
	db, name := s.GetAdditionalBucket([]byte(idStr))
	st, err := newStateTrie(db, name, nonce)
	if err != nil {
		return nil, err
	}
	s.stateTries[idStr] = st
	return s.stateTries[idStr], nil
}

// interface to skipchain.Service
func (s *Service) skService() *skipchain.Service {
	return s.Service(skipchain.ServiceName).(*skipchain.Service)
}

func (s *Service) isLeader(view viewchange.View) bool {
	if view.LeaderIndex < 0 {
		// no guaranties on the leader index value
		return false
	}

	sb := s.db().GetByID(view.ID)

	idx := view.LeaderIndex % len(sb.Roster.List)
	sid := sb.Roster.List[idx]
	return sid.ID.Equal(s.ServerIdentity().ID)
}

// gives us access to the skipchain's database, so we can get blocks by ID
func (s *Service) db() *skipchain.SkipBlockDB {
	return s.skService().GetDB()
}

// LoadConfig loads the configuration from a skipchain ID.
func (s *Service) LoadConfig(scID skipchain.SkipBlockID) (*ChainConfig, error) {
	st, err := s.GetReadOnlyStateTrie(scID)
	if err != nil {
		return nil, err
	}
	return LoadConfigFromTrie(st)
}

// LoadGenesisDarc loads the genesis darc of the given skipchain ID.
func (s *Service) LoadGenesisDarc(scID skipchain.SkipBlockID) (*darc.Darc, error) {
	st, err := s.GetReadOnlyStateTrie(scID)
	if err != nil {
		return nil, err
	}
	config, err := s.LoadConfig(scID)
	if err != nil {
		return nil, err
	}
	return getInstanceDarc(st, ConfigInstanceID, config.DarcContractIDs)
}

// LoadBlockInfo loads the block interval and the maximum size from the
// skipchain ID. If the config instance does not exist, it will return the
// default values without an error.
func (s *Service) LoadBlockInfo(scID skipchain.SkipBlockID) (time.Duration, int, error) {
	if scID == nil {
		return defaultInterval, defaultMaxBlockSize, nil
	}
	st, err := s.GetReadOnlyStateTrie(scID)
	if err != nil {
		return defaultInterval, defaultMaxBlockSize, nil
	}
	config, err := LoadConfigFromTrie(st)
	if err != nil {
		if err == errKeyNotSet {
			err = nil
		}
		return defaultInterval, defaultMaxBlockSize, err
	}
	return config.BlockInterval, config.MaxBlockSize, nil
}

func (s *Service) startPolling(scID skipchain.SkipBlockID) chan bool {
	pipeline := txPipeline{
		processor: &defaultTxProcessor{
			stopCollect: make(chan bool),
			scID:        scID,
			Service:     s,
		},
	}
	st, err := s.getStateTrie(scID)
	if err != nil {
		panic("the state trie must exist because we only start polling after creating/loading the skipchain")
	}
	initialState := txProcessorState{
		sst: st.MakeStagingStateTrie(),
	}

	stopChan := make(chan bool)
	go func() {
		s.pollChanWG.Add(1)
		defer s.pollChanWG.Done()

		s.closedMutex.Lock()
		if s.closed {
			s.closedMutex.Unlock()
			return
		}

		s.working.Add(1)
		defer s.working.Done()
		s.closedMutex.Unlock()

		pipeline.start(&initialState, stopChan)
	}()

	return stopChan
}

// We use the ByzCoin as a receiver (as is done in the identity service),
// so we can access e.g. the StateTrie of the service.
func (s *Service) verifySkipBlock(newID []byte, newSB *skipchain.SkipBlock) bool {
	start := time.Now()
	defer func() {
		log.Lvlf3("%s Verify done after %s", s.ServerIdentity(), time.Now().Sub(start))
	}()

	var header DataHeader
	err := protobuf.Decode(newSB.Data, &header)
	if err != nil {
		log.Error(s.ServerIdentity(), "verifySkipblock: couldn't unmarshal header")
		return false
	}

	// Check the contents of the DataHeader before proceeding.
	// We'll check the timestamp later, once we have the config loaded.
	err = func() error {
		if len(header.TrieRoot) != sha256.Size {
			return errors.New("trie root is wrong size")
		}
		if len(header.ClientTransactionHash) != sha256.Size {
			return errors.New("client transaction hash is wrong size")
		}
		if len(header.StateChangesHash) != sha256.Size {
			return errors.New("state changes hash is wrong size")
		}
		return nil
	}()

	if err != nil {
		log.Errorf("data header failed check: %v", err)
		return false
	}

	var body DataBody
	err = protobuf.Decode(newSB.Payload, &body)
	if err != nil {
		log.Error("verifySkipblock: couldn't unmarshal body")
		return false
	}

	if s.viewChangeMan.waiting(string(newSB.SkipChainID())) && isViewChangeTx(body.TxResults) == nil {
		log.Error(s.ServerIdentity(), "we are not accepting blocks when a view-change is in progress")
		return false
	}

	// Load/create a staging trie to add the state changes to it and
	// compute the Merkle root.
	var sst *stagingStateTrie
	if newSB.Index == 0 {
		nonce, err := s.loadNonceFromTxs(body.TxResults)
		if err != nil {
			log.Error(s.ServerIdentity(), err)
			return false
		}
		sst, err = newMemStagingStateTrie(nonce)
		if err != nil {
			log.Error(s.ServerIdentity(), err)
			return false
		}
	} else {
		st, err := s.getStateTrie(newSB.SkipChainID())
		if err != nil {
			log.Error(s.ServerIdentity(), err)
			return false
		}
		sst = st.MakeStagingStateTrie()
	}
	mtr, txOut, scs, _ := s.createStateChanges(sst, newSB.SkipChainID(), body.TxResults, noTimeout)

	// Check that the locally generated list of accepted/rejected txs match the list
	// the leader proposed.
	if len(txOut) != len(body.TxResults) {
		log.Lvl2(s.ServerIdentity(), "transaction list length mismatch after execution")
		return false
	}

	for i := range txOut {
		if txOut[i].Accepted != body.TxResults[i].Accepted {
			log.Lvl2(s.ServerIdentity(), "Client Transaction accept mistmatch on tx", i)
			return false
		}
	}

	// Check that the hashes in DataHeader are right.
	if bytes.Compare(header.ClientTransactionHash, txOut.Hash()) != 0 {
		log.Lvl2(s.ServerIdentity(), "Client Transaction Hash doesn't verify")
		return false
	}

	if bytes.Compare(header.TrieRoot, mtr) != 0 {
		log.Lvl2(s.ServerIdentity(), "Trie root doesn't verify")
		return false
	}
	if bytes.Compare(header.StateChangesHash, scs.Hash()) != 0 {
		log.Lvl2(s.ServerIdentity(), "State Changes hash doesn't verify")
		return false
	}

	// Compute the new state and check whether the roster in newSB matches
	// the config.
	if err := sst.StoreAll(scs); err != nil {
		log.Error(s.ServerIdentity(), err)
		return false
	}

	config, err := LoadConfigFromTrie(sst)
	if err != nil {
		log.Error(s.ServerIdentity(), err)
		return false
	}
	if newSB.Index > 0 {
		if err := config.checkNewRoster(*newSB.Roster); err != nil {
			log.Error("Didn't accept the new roster:", err)
			return false
		}
	}

	window := 4 * config.BlockInterval
	if window < minTimestampWindow {
		window = minTimestampWindow
	}

	now := time.Now()
	t1 := now.Add(-window)
	t2 := now.Add(window)
	ts := time.Unix(0, header.Timestamp)
	if ts.Before(t1) || ts.After(t2) {
		log.Errorf("timestamp %v is outside the acceptable range %v to %v", ts, t1, t2)
		return false
	}

	log.Lvl4(s.ServerIdentity(), "verification completed")
	return true
}

func txSize(txr ...TxResult) (out int) {
	// It's too bad to have to marshal this and throw it away just to know
	// how big it would be. Protobuf should support finding the length without
	// copying the data.
	for _, x := range txr {
		buf, err := protobuf.Encode(&x)
		if err != nil {
			// It's fairly inconceivable that we're going to be getting
			// error from this Encode() but return a big number in case,
			// so that the caller will reject whatever this bad input is.
			return math.MaxInt32
		}
		out += len(buf)
	}
	return
}

// createStateChanges goes through all the proposed transactions one by one,
// creating the appropriate StateChanges, by sorting out which transactions can
// be run, which fail, and which cannot be attempted yet (due to timeout).
//
// If timeout is not 0, createStateChanges will stop running instructions after
// that long, in order for the caller to determine how many instructions fit in
// a block interval.
//
// State caching is implemented here, which is critical to performance, because
// on the leader it reduces the number of contract executions by 1/3 and on
// followers by 1/2.
func (s *Service) createStateChanges(sst *stagingStateTrie, scID skipchain.SkipBlockID, txIn TxResults, timeout time.Duration) (merkleRoot []byte, txOut TxResults, states StateChanges, sstTemp *stagingStateTrie) {
	// If what we want is in the cache, then take it from there. Otherwise
	// ignore the error and compute the state changes.
	var err error
	merkleRoot, txOut, states, err = s.stateChangeCache.get(scID, txIn.Hash())
	if err == nil {
		log.Lvlf3("%s: loaded state changes %x from cache", s.ServerIdentity(), scID)
		return
	}
	log.Lvl3(s.ServerIdentity(), "state changes from cache: MISS")
	err = nil

	var maxsz, blocksz int
	_, maxsz, err = s.LoadBlockInfo(scID)
	// no error or expected "no trie" err, so keep going with the
	// maxsz we got.
	err = nil

	deadline := time.Now().Add(timeout)

	sstTemp = sst.Clone()

	for _, tx := range txIn {
		txsz := txSize(tx)

		var sstTempC *stagingStateTrie
		var statesTemp StateChanges
		statesTemp, sstTempC, err = s.processOneTx(sstTemp, tx.ClientTransaction)
		if err != nil {
			tx.Accepted = false
			txOut = append(txOut, tx)
			log.Error(s.ServerIdentity(), err)
		} else {
			// We would like to be able to check if this txn is so big it could never fit into a block,
			// and if so, drop it. But we can't with the current API of createStateChanges.
			// For now, the only thing we can do is accept or refuse them, but they will go into a block
			// one way or the other.
			// TODO: In issue #1409, we will refactor things such that we can drop transactions in here.
			//if txsz > maxsz {
			//	log.Errorf("%s transaction size %v is bigger than one block (%v), dropping it.", s.ServerIdentity(), txsz, maxsz)
			//	continue clientTransactions
			//}

			// Planning mode:
			//
			// Timeout is used when the leader calls createStateChanges as
			// part of planning which transactions fit into one block.
			if timeout != noTimeout {
				if time.Now().After(deadline) {
					log.Warnf("%s ran out of time after %v", s.ServerIdentity(), timeout)
					return
				}

				// If the last txn would have made the state changes too big, return
				// just like we do for a timeout. The caller will make a block with
				// what's in txOut.
				if blocksz+txsz > maxsz {
					log.Lvlf3("stopping block creation when %v > %v, with len(txOut) of %v", blocksz+txsz, maxsz, len(txOut))
					return
				}
			}

			tx.Accepted = true
			sstTemp = sstTempC
			blocksz += txsz
			states = append(states, statesTemp...)
			txOut = append(txOut, tx)
		}
	}

	// Store the result in the cache before returning.
	merkleRoot = sstTemp.GetRoot()
	if len(states) != 0 && len(txOut) != 0 {
		s.stateChangeCache.update(scID, txOut.Hash(), merkleRoot, txOut, states)
	}
	return
}

func (s *Service) processOneTx(sst *stagingStateTrie, tx ClientTransaction) (StateChanges, *stagingStateTrie, error) {
	// Make a new trie for each instruction. If the instruction is
	// sucessfully implemented and changes applied, then keep it
	// otherwise dump it.
	sst = sst.Clone()
	h := tx.Instructions.Hash()
	var statesTemp StateChanges
	var cin []Coin
	for _, instr := range tx.Instructions {
		scs, cout, err := s.executeInstruction(sst, cin, instr, h)
		if err != nil {
			_, _, cid, _, err2 := sst.GetValues(instr.InstanceID.Slice())
			if err2 != nil {
				err = fmt.Errorf("%s - while getting value: %s", err, err2)
			}
			return nil, nil, fmt.Errorf("%s Contract %s got Instruction %s and returned error: %s", s.ServerIdentity(), cid, instr, err)
		}
		var counterScs StateChanges
		if counterScs, err = incrementSignerCounters(sst, instr.SignerIdentities); err != nil {
			return nil, nil, fmt.Errorf("%s failed to update signature counters: %s", s.ServerIdentity(), err)
		}

		// Verify the validity of the state-changes:
		//  - refuse to update non-existing instances
		//  - refuse to create existing instances
		//  - refuse to delete non-existing instances
		for _, sc := range scs {
			var reason string
			switch sc.StateAction {
			case Create:
				if v, err := sst.Get(sc.InstanceID); err != nil || v != nil {
					reason = "tried to create existing instanceID"
				}
			case Update:
				if v, err := sst.Get(sc.InstanceID); err != nil || v == nil {
					reason = "tried to update non-existing instanceID"
				}
			case Remove:
				if v, err := sst.Get(sc.InstanceID); err != nil || v == nil {
					reason = "tried to remove non-existing instanceID"
				}
			}
			if reason != "" {
				_, _, contractID, _, err := sst.GetValues(instr.InstanceID.Slice())
				if err != nil {
					return nil, nil, fmt.Errorf("%s couldn't get contractID from instruction %+v", s.ServerIdentity(), instr)
				}
				return nil, nil, fmt.Errorf("%s: contract %s %s", s.ServerIdentity(), contractID, reason)
			}
			log.Lvlf2("StateChange %s for id %x - contract: %s", sc.StateAction, sc.InstanceID, sc.ContractID)
			err = sst.StoreAll(StateChanges{sc})
			if err != nil {
				return nil, nil, fmt.Errorf("%s StoreAll failed: %s", s.ServerIdentity(), err)
			}
		}
		if err = sst.StoreAll(counterScs); err != nil {
			return nil, nil, fmt.Errorf("%s StoreAll failed to add counter changes: %s", s.ServerIdentity(), err)
		}
		statesTemp = append(statesTemp, scs...)
		statesTemp = append(statesTemp, counterScs...)
		cin = cout
	}
	if len(cin) != 0 {
		log.Warn(s.ServerIdentity(), "Leftover coins detected, discarding.")
	}
	return statesTemp, sst, nil
}

// GetContractConstructor gets the contract constructor of the contract
// contractName.
func (s *Service) GetContractConstructor(contractName string) (ContractFn, bool) {
	fn, exists := s.contracts[contractName]
	return fn, exists
}

func (s *Service) executeInstruction(st ReadOnlyStateTrie, cin []Coin, instr Instruction, ctxHash []byte) (scs StateChanges, cout []Coin, err error) {
	defer func() {
		if re := recover(); re != nil {
			err = fmt.Errorf("%s", re)
		}
	}()

	contents, _, contractID, _, err := st.GetValues(instr.InstanceID.Slice())
	if err != errKeyNotSet && err != nil {
		err = errors.New("Couldn't get contract type of instruction: " + err.Error())
		return
	}

	contractFactory, exists := s.contracts[contractID]
	if !exists && ConfigInstanceID.Equal(instr.InstanceID) {
		// Special case: first time call to genesis-configuration must return
		// correct contract type.
		contractFactory, exists = s.contracts[ContractConfigID]
	}

	// If the leader does not have a verifier for this contract, it drops the
	// transaction.
	if !exists {
		err = fmt.Errorf("leader is dropping instruction of unknown contract \"%s\" on instance \"%x\"", contractID, instr.InstanceID.Slice())
		return
	}
	// Now we call the contract function with the data of the key.
	log.Lvlf3("%s Calling contract '%s'", s.ServerIdentity(), contractID)

	c, err := contractFactory(contents)
	if err != nil {
		return nil, nil, err
	}
	if c == nil {
		return nil, nil, errors.New("contract factory returned nil contract instance")
	}

	err = c.VerifyInstruction(st, instr, ctxHash)
	if err != nil {
		return nil, nil, fmt.Errorf("instruction verification failed: %v", err)
	}

	switch instr.GetType() {
	case SpawnType:
		scs, cout, err = c.Spawn(st, instr, cin)
	case InvokeType:
		scs, cout, err = c.Invoke(st, instr, cin)
	case DeleteType:
		scs, cout, err = c.Delete(st, instr, cin)
	default:
		return nil, nil, errors.New("unexpected contract type")
	}

	// As the InstanceID of each sc is not necessarily the same as the
	// instruction, we need to get the version from the trie
	vv := make(map[string]uint64)
	for i, sc := range scs {
		ver, ok := vv[hex.EncodeToString(sc.InstanceID)]
		if !ok {
			_, ver, _, _, err = st.GetValues(sc.InstanceID)
		}

		// this is done at this scope because we must increase
		// the version only when it's not the first one
		if err == errKeyNotSet {
			ver = 0
			err = nil
		} else if err != nil {
			return
		} else {
			ver++
		}

		scs[i].Version = ver
		vv[hex.EncodeToString(sc.InstanceID)] = ver
	}

	return
}

func (s *Service) getLeader(scID skipchain.SkipBlockID) (*network.ServerIdentity, error) {
	scConfig, err := s.LoadConfig(scID)
	if err != nil {
		return nil, err
	}
	if len(scConfig.Roster.List) < 1 {
		return nil, errors.New("roster is empty")
	}
	return scConfig.Roster.List[0], nil
}

// getTxs is primarily used as a callback in the CollectTx protocol to retrieve
// a set of pending transactions. However, it is a very useful way to piggy
// back additional functionalities that need to be executed at every interval,
// such as updating the heartbeat monitor and synchronising the state.
func (s *Service) getTxs(leader *network.ServerIdentity, roster *onet.Roster, scID skipchain.SkipBlockID, latestID skipchain.SkipBlockID) []ClientTransaction {
	s.closedMutex.Lock()
	if s.closed {
		s.closedMutex.Unlock()
		return nil
	}
	s.working.Add(1)
	s.closedMutex.Unlock()
	defer s.working.Done()

	// First we check if we are up-to-date with this chain (and that we know it)
	latestSB := s.db().GetByID(latestID)
	if latestSB == nil {
		// The function will prevent multiple request to catch up so we can securely call it here
<<<<<<< HEAD
		err := s.catchupFromID(roster, scID)
		if err != nil {
			log.Error(err)
=======
		err := s.catchupFromID(roster, scID, latestID)
		if err != nil {
			log.Error(s.ServerIdentity(), err)
>>>>>>> 20548ff8
		}
		// Give up the current request and wait for the next one, and keep skipping requests
		// until the catching up is done
		return []ClientTransaction{}
	}

	// Then we make sure who's the leader
	actualLeader, err := s.getLeader(scID)
	if err != nil {
		log.Lvlf2("%s: could not find a leader on %x with error: %s", s.ServerIdentity(), scID, err)
		return []ClientTransaction{}
	}
	if !leader.Equal(actualLeader) {
		log.Warn(s.ServerIdentity(), "getTxs came from a wrong leader", leader,
			"should be", actualLeader)
		return []ClientTransaction{}
	}

	s.heartbeats.beat(string(scID))

	return s.txBuffer.take(string(scID))
}

func (s *Service) loadNonceFromTxs(txs TxResults) ([]byte, error) {
	if len(txs) == 0 {
		return nil, errors.New("no transactions")
	}
	instrs := txs[0].ClientTransaction.Instructions
	if len(instrs) != 1 {
		return nil, fmt.Errorf("expected 1 instruction, got %v", len(instrs))
	}
	if instrs[0].Spawn == nil {
		return nil, errors.New("first instruction is not a Spawn")
	}
	nonce := instrs[0].Spawn.Args.Search("trie_nonce")
	if len(nonce) == 0 {
		return nil, errors.New("nonce is empty")
	}
	return nonce, nil
}

// TestClose closes the go-routines that are polling for transactions. It is
// exported because we need it in tests, it should not be used in non-test code
// outside of this package.
func (s *Service) TestClose() {
	s.closedMutex.Lock()
	if !s.closed {
		s.closed = true
		s.closedMutex.Unlock()
		s.cleanupGoroutines()
		s.working.Wait()
	} else {
		s.closedMutex.Unlock()
	}
}

func (s *Service) cleanupGoroutines() {
	log.Lvl1(s.ServerIdentity(), "closing go-routines")
	s.heartbeats.closeAll()
	s.closeLeaderMonitorChan <- true
	s.viewChangeMan.closeAll()

	s.pollChanMut.Lock()
	for k, c := range s.pollChan {
		close(c)
		delete(s.pollChan, k)
	}
	s.pollChanMut.Unlock()
	s.pollChanWG.Wait()
}

func (s *Service) monitorLeaderFailure() {
	s.closedMutex.Lock()
	if s.closed {
		s.closedMutex.Unlock()
		return
	}
	s.working.Add(1)
	defer s.working.Done()
	s.closedMutex.Unlock()

	go func() {
		for {
			select {
			case key := <-s.heartbeatsTimeout:
				log.Lvlf3("%s: missed heartbeat for %x", s.ServerIdentity(), key)
				gen := []byte(key)

				genBlock := s.db().GetByID(gen)
				if genBlock == nil {
					// This should not happen as the heartbeats are started after
					// a new skipchain is created or when the conode starts ..
					log.Error("heartbeat monitors are started after " +
						"the creation of the genesis block, " +
						"so the block should always exist")
					// .. but just in case we stop the heartbeat
					s.heartbeats.stop(key)
				}

				latest, err := s.db().GetLatestByID(gen)
				if err != nil {
					log.Errorf("failed to get the latest block: %v", err)
				} else {
					// Send only if the latest block is consistent as it wouldn't
					// anyway if we're out of sync with the chain
					req := viewchange.InitReq{
						SignerID: s.ServerIdentity().ID,
						View: viewchange.View{
							ID:          latest.Hash,
							Gen:         gen,
							LeaderIndex: 1,
						},
					}
					s.viewChangeMan.addReq(req)
				}
			case <-s.closeLeaderMonitorChan:
				log.Lvl2(s.ServerIdentity(), "closing heartbeat timeout monitor")
				return
			}
		}
	}()
}

// registerContract stores the contract in a map and will
// call it whenever a contract needs to be done.
func (s *Service) registerContract(contractID string, c ContractFn) error {
	s.contracts[contractID] = c
	return nil
}

// startAllChains loads the configuration, updates the data in the service if
// it finds a valid config-file and synchronises skipblocks if it can contact
// other nodes.
func (s *Service) startAllChains() error {
	s.closedMutex.Lock()
	defer s.closedMutex.Unlock()
	if !s.closed {
		return errors.New("can only call startAllChains if the service has been closed before")
	}
	s.SetPropagationTimeout(120 * time.Second)
	msg, err := s.Load(storageID)
	if err != nil {
		return err
	}
	if msg != nil {
		var ok bool
		s.storage, ok = msg.(*bcStorage)
		if !ok {
			return errors.New("data of wrong type")
		}
	}
	s.stateTries = make(map[string]*stateTrie)
	s.notifications = bcNotifications{
		waitChannels: make(map[string]chan bool),
	}
	s.closed = false

	// Recreate the polling channles.
	s.pollChanMut.Lock()
	s.pollChan = make(map[string]chan bool)
	s.pollChanMut.Unlock()

	gas := &skipchain.GetAllSkipChainIDs{}
	gasr, err := s.skService().GetAllSkipChainIDs(gas)
	if err != nil {
		return err
	}

	for _, gen := range gasr.IDs {
		if !s.hasByzCoinVerification(gen) {
			continue
		}

		interval, _, err := s.LoadBlockInfo(gen)
		if err != nil {
			log.Errorf("%s Ignoring chain %x because we can't load blockInterval: %s", s.ServerIdentity(), gen, err)
			continue
		}

		if s.db().GetByID(gen) == nil {
			log.Errorf("%s ignoring chain with missing genesis-block %x", s.ServerIdentity(), gen)
			continue
		}
		latest, err := s.db().GetLatestByID(gen)
		if err != nil {
			log.Errorf("%s ignoring chain %x where latest block cannot be found: %s",
				s.ServerIdentity(), gen, err)
		}

		leader, err := s.getLeader(gen)
		if err != nil {
			log.Error("getLeader should not return an error if roster is initialised:", err)
			continue
		}
		if leader.Equal(s.ServerIdentity()) {
			log.Lvlf2("%s: Starting as a leader for chain %x", s.ServerIdentity(), latest.SkipChainID())
			s.pollChanMut.Lock()
			s.pollChan[string(gen)] = s.startPolling(gen)
			s.pollChanMut.Unlock()
		}

		// populate the darcID to skipchainID mapping
		d, err := s.LoadGenesisDarc(gen)
		if err != nil {
			return err
		}
		s.darcToScMut.Lock()
		s.darcToSc[string(d.GetBaseID())] = gen
		s.darcToScMut.Unlock()

		// start the heartbeat
		if s.heartbeats.exists(string(gen)) {
			return errors.New("we are just starting the service, there should be no existing heartbeat monitors")
		}
		log.Lvlf2("%s started heartbeat monitor for block %d of %x", s.ServerIdentity(), latest.Index, gen)
		s.heartbeats.start(string(gen), interval*rotationWindow, s.heartbeatsTimeout)

		// initiate the view-change manager
		initialDur, err := s.computeInitialDuration(gen)
		if err != nil {
			return err
		}
		s.viewChangeMan.add(s.sendViewChangeReq, s.sendNewView, s.isLeader, string(gen))
		s.viewChangeMan.start(s.ServerIdentity().ID, gen, initialDur, s.getFaultThreshold(gen))
		// TODO fault threshold might change
	}

	// Running catchupAll in background so it doesn't stop the other
	// services from starting.
	go func() {
		s.monitorLeaderFailure()
		err := s.catchupAll()
		if err != nil {
			log.Error(s.ServerIdentity(), "couldn't sync:", err)
		}
	}()

	return nil
}

// checks that a given chain has a verifier we recognize
func (s *Service) hasByzCoinVerification(gen skipchain.SkipBlockID) bool {
	sb := s.db().GetByID(gen)
	if sb == nil {
		// Not finding this ID should not happen, but
		// if it does, just say "not ours".
		return false
	}
	for _, x := range sb.VerifierIDs {
		if x.Equal(Verify) {
			return true
		}
	}
	return false
}

// saves this service's config information
func (s *Service) save() {
	s.storage.Lock()
	defer s.storage.Unlock()
	err := s.Save(storageID, s.storage)
	if err != nil {
		log.Error(s.ServerIdentity(), "Couldn't save file:", err)
	}
}

// getBlockTx fetches the block with the given id and then decodes the payload
// to return the list of transactions
func (s *Service) getBlockTx(sid skipchain.SkipBlockID) (TxResults, *skipchain.SkipBlock, error) {
	sb, err := s.skService().GetSingleBlock(&skipchain.GetSingleBlock{ID: sid})
	if err != nil {
		return nil, nil, err
	}

	var body DataBody
	err = protobuf.Decode(sb.Payload, &body)
	if err != nil {
		return nil, nil, err
	}

	return body.TxResults, sb, nil
}

var existingDB = regexp.MustCompile(`^ByzCoin_[0-9a-f]+$`)

// newService receives the context that holds information about the node it's
// running on. Saving and loading can be done using the context. The data will
// be stored in memory for tests and simulations, and on disk for real
// deployments.
func newService(c *onet.Context) (onet.Service, error) {
	s := &Service{
		ServiceProcessor:       onet.NewServiceProcessor(c),
		contracts:              make(map[string]ContractFn),
		txBuffer:               newTxBuffer(),
		storage:                &bcStorage{},
		darcToSc:               make(map[string]skipchain.SkipBlockID),
		stateChangeCache:       newStateChangeCache(),
		stateChangeStorage:     newStateChangeStorage(c),
		heartbeatsTimeout:      make(chan string, 1),
		closeLeaderMonitorChan: make(chan bool, 1),
		heartbeats:             newHeartbeats(),
		viewChangeMan:          newViewChangeManager(),
		streamingMan:           streamingManager{},
		closed:                 true,
		catchingUpHistory:      make(map[string]time.Time),
	}
	err := s.RegisterHandlers(
		s.CreateGenesisBlock,
		s.AddTransaction,
		s.GetProof,
		s.CheckAuthorization,
		s.GetSignerCounters,
		s.DownloadState,
		s.GetInstanceVersion,
		s.GetLastInstanceVersion,
		s.GetAllInstanceVersion,
		s.CheckStateChangeValidity,
		s.Debug,
		s.DebugRemove)
	if err != nil {
		log.ErrFatal(err, "Couldn't register messages")
	}

	if err := s.RegisterStreamingHandlers(s.StreamTransactions); err != nil {
		log.ErrFatal(err, "Couldn't register streaming messages")
	}
	s.RegisterProcessorFunc(viewChangeMsgID, s.handleViewChangeReq)

	s.registerContract(ContractConfigID, contractConfigFromBytes)
	s.registerContract(ContractDarcID, s.contractSecureDarcFromBytes)

	skipchain.RegisterVerification(c, Verify, s.verifySkipBlock)
	if _, err := s.ProtocolRegister(collectTxProtocol, NewCollectTxProtocol(s.getTxs)); err != nil {
		return nil, err
	}
	s.skService().RegisterStoreSkipblockCallback(s.updateTrieCallback)

	// Register the view-change cosi protocols.
	_, err = s.ProtocolRegister(viewChangeSubFtCosi, func(n *onet.TreeNodeInstance) (onet.ProtocolInstance, error) {
		return protocol.NewSubBlsCosi(n, s.verifyViewChange, pairingSuite)
	})
	if err != nil {
		return nil, err
	}
	_, err = s.ProtocolRegister(viewChangeFtCosi, func(n *onet.TreeNodeInstance) (onet.ProtocolInstance, error) {
		return protocol.NewBlsCosi(n, s.verifyViewChange, viewChangeSubFtCosi, pairingSuite)
	})
	if err != nil {
		return nil, err
	}

	ver, err := s.LoadVersion()
	if err != nil {
		return nil, err
	}
	switch ver {
	case 0:
		// Version 0 means it hasn't been set yet. If there are any ByzCoin_[0-9af]+
		// buckets, then they must be old format.
		db, _ := s.GetAdditionalBucket([]byte("check-db-version"))

		// Look for a bucket that has a byzcoin database in it.
		err := db.View(func(tx *bbolt.Tx) error {
			c := tx.Cursor()
			for k, _ := c.First(); k != nil; k, _ = c.Next() {
				log.Lvlf4("looking for old ByzCoin data in bucket %v", string(k))
				if existingDB.Match(k) {
					return fmt.Errorf("database format is too old; rm '%v' to lose all data and make a new database", db.Path())
				}
			}
			return nil
		})
		if err != nil {
			return nil, err
		}

		// Otherwise set the db version to 1, because we've confirmed there are
		// no old-style ones.
		err = s.SaveVersion(1)
		if err != nil {
			return nil, err
		}
	case 1:
		// This is where any necessary future migration fron version 1 -> 2 will happen.
	default:
		return nil, fmt.Errorf("unknown db version number %v", ver)
	}

	// initialize the stats of the storage
	s.stateChangeStorage.calculateSize()

	if err := s.startAllChains(); err != nil {
		return nil, err
	}
	return s, nil
}<|MERGE_RESOLUTION|>--- conflicted
+++ resolved
@@ -1048,13 +1048,10 @@
 		if err != nil {
 			return err
 		}
-<<<<<<< HEAD
-=======
 
 		s.updateTrieLock.Lock()
 		s.catchingUp = true
 		s.updateTrieLock.Unlock()
->>>>>>> 20548ff8
 		s.catchUp(sb)
 	}
 	return nil
@@ -1066,11 +1063,7 @@
 // To prevent distributed denial-of-service, we first check that the skipchain is
 // known and then we limit the number of catch up requests per skipchain by waiting
 // for a minimal amount of time
-<<<<<<< HEAD
-func (s *Service) catchupFromID(r *onet.Roster, scID skipchain.SkipBlockID) error {
-=======
 func (s *Service) catchupFromID(r *onet.Roster, scID skipchain.SkipBlockID, sbID skipchain.SkipBlockID) error {
->>>>>>> 20548ff8
 	// Catch up only friendly skipchains to avoid unnecessary requests
 	if s.db().GetByID(scID) == nil {
 		return fmt.Errorf("%s: Got asked for an unknown skipchain: %x", s.ServerIdentity(), scID)
@@ -2016,15 +2009,9 @@
 	latestSB := s.db().GetByID(latestID)
 	if latestSB == nil {
 		// The function will prevent multiple request to catch up so we can securely call it here
-<<<<<<< HEAD
-		err := s.catchupFromID(roster, scID)
-		if err != nil {
-			log.Error(err)
-=======
 		err := s.catchupFromID(roster, scID, latestID)
 		if err != nil {
 			log.Error(s.ServerIdentity(), err)
->>>>>>> 20548ff8
 		}
 		// Give up the current request and wait for the next one, and keep skipping requests
 		// until the catching up is done
