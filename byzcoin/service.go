// Package byzcoin implements the ByzCoin ledger.
package byzcoin

import (
	"bytes"
	"crypto/sha256"
	"encoding/binary"
	"encoding/hex"
	"errors"
	"fmt"
	"math"
	"net"
	"net/http"
	"regexp"
	"strings"
	"sync"
	"time"

	"go.dedis.ch/cothority/v3/byzcoin/trie"
	"go.dedis.ch/kyber/v3/sign/schnorr"

	"go.dedis.ch/cothority/v3"
	"go.dedis.ch/cothority/v3/blscosi/protocol"
	"go.dedis.ch/cothority/v3/byzcoin/viewchange"
	"go.dedis.ch/cothority/v3/darc"
	"go.dedis.ch/cothority/v3/skipchain"
	"go.dedis.ch/kyber/v3/pairing"
	"go.dedis.ch/kyber/v3/suites"
	"go.dedis.ch/kyber/v3/util/random"
	"go.dedis.ch/onet/v3"
	"go.dedis.ch/onet/v3/log"
	"go.dedis.ch/onet/v3/network"
	"go.dedis.ch/protobuf"
	bbolt "go.etcd.io/bbolt"
	uuid "gopkg.in/satori/go.uuid.v1"
)

var pairingSuite = suites.MustFind("bn256.adapter").(*pairing.SuiteBn256)

// This is to boost the acceptable timestamp window when dealing with
// very short block intervals, like in testing. If a production ByzCoin
// had a block interval of 30 seconds, for example, this minimum will
// not trigger, and the acceptable window would be ± 30 sec.
var minTimestampWindow = 10 * time.Second

// For tests to influence when the whole trie will be downloaded if
// some blocks are missing.
var catchupDownloadAll = 100

// How many blocks it should fetch in one go.
var catchupFetchBlocks = 10

// How many DB-entries to download in one go.
var catchupFetchDBEntries = 100

var rotationWindow time.Duration = 10

const noTimeout time.Duration = 0

const collectTxProtocol = "CollectTxProtocol"

const viewChangeSubFtCosi = "viewchange_sub_ftcosi"
const viewChangeFtCosi = "viewchange_ftcosi"

var viewChangeMsgID network.MessageTypeID

// ByzCoinID can be used to refer to this service.
var ByzCoinID onet.ServiceID

// Verify is the verifier ID for ByzCoin skipchains.
var Verify = skipchain.VerifierID(uuid.NewV5(uuid.NamespaceURL, "ByzCoin"))

func init() {
	var err error
	ByzCoinID, err = onet.RegisterNewServiceWithSuite(ServiceName, pairingSuite, newService)
	log.ErrFatal(err)
	network.RegisterMessages(&bcStorage{}, &DataHeader{}, &DataBody{})
	viewChangeMsgID = network.RegisterMessage(&viewchange.InitReq{})
}

// GenNonce returns a random nonce.
func GenNonce() (n Nonce) {
	random.Bytes(n[:], random.New())
	return n
}

// Service is the ByzCoin service.
type Service struct {
	// We need to embed the ServiceProcessor, so that incoming messages
	// are correctly handled.
	*onet.ServiceProcessor
	// stateTries contains a reference to all the tries that the service is
	// responsible for, one for each skipchain.
	updateCollectionLock sync.Mutex
	stateTries           map[string]*stateTrie
	stateTriesLock       sync.Mutex
	// We need to store the state changes for keeping track
	// of the history of an instance
	stateChangeStorage *stateChangeStorage
	// notifications is used for client transaction and block notification
	notifications bcNotifications

	// pollChan maintains a map of channels that can be used to stop the
	// polling go-routing.
	pollChan    map[string]chan bool
	pollChanMut sync.Mutex
	pollChanWG  sync.WaitGroup

	// NOTE: If we have a lot of skipchains, then using mutex most likely
	// will slow down our service, an improvement is to go-routines to
	// store transactions. But there is more management overhead, e.g.,
	// restarting after shutdown, answer getTxs requests and so on.
	txBuffer txBuffer

	heartbeats             heartbeats
	heartbeatsTimeout      chan string
	closeLeaderMonitorChan chan bool

	// contracts map kinds to kind specific verification functions
	contracts map[string]ContractFn

	storage *bcStorage

	createSkipChainMut sync.Mutex

	darcToSc    map[string]skipchain.SkipBlockID
	darcToScMut sync.Mutex

	stateChangeCache stateChangeCache

	closed        bool
	closedMutex   sync.Mutex
	working       sync.WaitGroup
	viewChangeMan viewChangeManager

	streamingMan streamingManager

	updateTrieLock sync.Mutex
	catchingUp     bool

	downloadState downloadState
}

type downloadState struct {
	id    skipchain.SkipBlockID
	nonce uint64
	read  chan DBKeyValue
	stop  chan bool
}

// storageID reflects the data we're storing - we could store more
// than one structure.
var storageID = []byte("ByzCoin")

// defaultInterval is used if the BlockInterval field in the genesis
// transaction is not set.
const defaultInterval = 5 * time.Second

// defaultMaxBlockSize is used when the config cannot be loaded.
const defaultMaxBlockSize = 4 * 1e6

// bcStorage is used to save our data locally.
type bcStorage struct {
	// PropTimeout is used when sending the request to integrate a new block
	// to all nodes.
	PropTimeout time.Duration

	sync.Mutex
}

// CreateGenesisBlock asks the service to create a new skipchain ready to
// store key/value pairs. If it is given exactly one writer, this writer will
// be stored in the skipchain.
// For faster access, all data is also stored locally in the Service.storage
// structure.
func (s *Service) CreateGenesisBlock(req *CreateGenesisBlock) (
	*CreateGenesisBlockResponse, error) {
	// We use a big mutex here because we do not want to allow concurrent
	// creation of genesis blocks.
	// TODO an optimisation would be to lock on the skipchainID.
	s.createSkipChainMut.Lock()
	defer s.createSkipChainMut.Unlock()

	if req.Version != CurrentVersion {
		return nil, fmt.Errorf("version mismatch - got %d but need %d", req.Version, CurrentVersion)
	}
	if req.Roster.List == nil {
		return nil, errors.New("must provide a roster")
	}

	darcBuf, err := req.GenesisDarc.ToProto()
	if err != nil {
		return nil, err
	}
	if req.GenesisDarc.Verify(true) != nil ||
		req.GenesisDarc.Rules.Count() == 0 {
		return nil, errors.New("invalid genesis darc")
	}

	if req.BlockInterval == 0 {
		req.BlockInterval = defaultInterval
	}
	intervalBuf := make([]byte, 8)
	binary.PutVarint(intervalBuf, int64(req.BlockInterval))

	if req.MaxBlockSize == 0 {
		req.MaxBlockSize = defaultMaxBlockSize
	}
	bsBuf := make([]byte, 8)
	binary.PutVarint(bsBuf, int64(req.MaxBlockSize))

	rosterBuf, err := protobuf.Encode(&req.Roster)
	if err != nil {
		return nil, err
	}

	// The user must include at least one contract that can be parsed as a
	// DARC and it must exist.
	if len(req.DarcContractIDs) == 0 {
		return nil, errors.New("must provide at least one DARC contract")
	}
	for _, c := range req.DarcContractIDs {
		if _, ok := s.GetContractConstructor(c); !ok {
			return nil, errors.New("the given contract \"" + c + "\" does not exist")
		}
	}

	dcIDs := darcContractIDs{
		IDs: req.DarcContractIDs,
	}
	darcContractIDsBuf, err := protobuf.Encode(&dcIDs)
	if err != nil {
		return nil, err
	}

	// This is the nonce for the trie.
	// TODO this nonce is picked by the root, how to make sure it's secure?
	nonce := GenNonce()

	spawn := &Spawn{
		ContractID: ContractConfigID,
		Args: Arguments{
			{Name: "darc", Value: darcBuf},
			{Name: "block_interval", Value: intervalBuf},
			{Name: "max_block_size", Value: bsBuf},
			{Name: "roster", Value: rosterBuf},
			{Name: "trie_nonce", Value: nonce[:]},
			{Name: "darc_contracts", Value: darcContractIDsBuf},
		},
	}

	// Create the genesis-transaction with a special key, it acts as a
	// reference to the actual genesis transaction.
	ctx := ClientTransaction{
		Instructions: []Instruction{{
			InstanceID: ConfigInstanceID,
			Spawn:      spawn,
		}},
	}

	sb, err := s.createNewBlock(nil, &req.Roster, NewTxResults(ctx))
	if err != nil {
		return nil, err
	}

	return &CreateGenesisBlockResponse{
		Version:   CurrentVersion,
		Skipblock: sb,
	}, nil
}

// AddTransaction requests to apply a new transaction to the ledger.
func (s *Service) AddTransaction(req *AddTxRequest) (*AddTxResponse, error) {
	if req.Version != CurrentVersion {
		return nil, errors.New("version mismatch")
	}

	if len(req.Transaction.Instructions) == 0 {
		return nil, errors.New("no transactions to add")
	}

	gen := s.db().GetByID(req.SkipchainID)
	if gen == nil || gen.Index != 0 {
		return nil, errors.New("skipchain ID is does not exist")
	}

	latest, err := s.db().GetLatest(gen)
	if err != nil {
		if latest == nil {
			return nil, err
		}
		log.Warn("Got block, but with an error:", err)
	}
	if i, _ := latest.Roster.Search(s.ServerIdentity().ID); i < 0 {
		return nil, errors.New("refusing to accept transaction for a chain we're not part of")
	}

	_, maxsz, err := s.LoadBlockInfo(req.SkipchainID)
	if err != nil {
		return nil, err
	}
	txsz := txSize(TxResult{ClientTransaction: req.Transaction})
	if txsz > maxsz {
		return nil, errors.New("transaction too large")
	}

	for i, instr := range req.Transaction.Instructions {
		log.Lvlf2("Instruction[%d]: %s", i, instr.Action())
	}

	// Note to my future self: s.txBuffer.add used to be out here. It used to work
	// even. But while investigating other race conditions, we realized that
	// IF there will be a wait channel, THEN it must exist before the call to add().
	// If add() comes first, there's a race condition where the block could theoretically
	// be created and (not) notified before the wait channel is created. Moving
	// add() after createWaitChannel() solves this, but then we need a second add() for the
	// no inclusion wait case.

	if req.InclusionWait > 0 {
		// Wait for InclusionWait new blocks and look if our transaction is in it.
		interval, _, err := s.LoadBlockInfo(req.SkipchainID)
		if err != nil {
			return nil, errors.New("couldn't get block info: " + err.Error())
		}

		ctxHash := req.Transaction.Instructions.Hash()
		ch := s.notifications.createWaitChannel(ctxHash)
		defer s.notifications.deleteWaitChannel(ctxHash)

		blockCh := make(chan skipchain.SkipBlockID, 10)
		z := s.notifications.registerForBlocks(blockCh)
		defer s.notifications.unregisterForBlocks(z)

		s.txBuffer.add(string(req.SkipchainID), req.Transaction)

		// In case we don't have any blocks, because there are no transactions,
		// have a hard timeout in twice the minimal expected time to create the
		// blocks.
		tooLongDur := time.Duration(req.InclusionWait) * interval * 2
		tooLong := time.After(tooLongDur)

		blocksLeft := req.InclusionWait

		for found := false; !found; {
			select {
			case success := <-ch:
				if !success {
					return nil, errors.New("transaction is in block, but got refused")
				}
				found = true
			case id := <-blockCh:
				if id.Equal(req.SkipchainID) {
					blocksLeft--
				}
				if blocksLeft == 0 {
					return nil, fmt.Errorf("did not find transaction after %v blocks", req.InclusionWait)
				}
			case <-tooLong:
				return nil, fmt.Errorf("transaction didn't get included after %v (2 * t_block * %d)", tooLongDur, req.InclusionWait)
			}
		}
	} else {
		s.txBuffer.add(string(req.SkipchainID), req.Transaction)
	}

	return &AddTxResponse{
		Version: CurrentVersion,
	}, nil
}

// GetProof searches for a key and returns a proof of the
// presence or the absence of this key.
func (s *Service) GetProof(req *GetProof) (resp *GetProofResponse, err error) {
	s.updateTrieLock.Lock()
	defer s.updateTrieLock.Unlock()
	if s.catchingUp {
		return nil, errors.New("currently catching up on our state")
	}
	if req.Version != CurrentVersion {
		return nil, errors.New("version mismatch")
	}

	log.Lvlf2("Returning proof for %x from chain '%x'", req.Key, req.ID)

	sb := s.db().GetByID(req.ID)
	if sb == nil {
		err = errors.New("cannot find skipblock while getting proof")
		return
	}
	st, err := s.GetReadOnlyStateTrie(sb.SkipChainID())
	if err != nil {
		return nil, err
	}
	proof, err := NewProof(st, s.db(), req.ID, req.Key)
	if err != nil {
		log.Error(s.ServerIdentity(), err)
		return
	}

	// Sanity check
	if err = proof.Verify(sb.SkipChainID()); err != nil {
		return
	}

	_, v := proof.InclusionProof.KeyValue()
	log.Lvlf3("value is %x", v)
	resp = &GetProofResponse{
		Version: CurrentVersion,
		Proof:   *proof,
	}
	return
}

// CheckAuthorization verifies whether a given combination of identities can
// fulfill a given rule of a given darc. Because all darcs are now used in
// an online fashion, we need to offer this check.
func (s *Service) CheckAuthorization(req *CheckAuthorization) (resp *CheckAuthorizationResponse, err error) {
	if req.Version != CurrentVersion {
		return nil, errors.New("version mismatch")
	}
	log.Lvlf2("%s getting authorizations of darc %x", s.ServerIdentity(), req.DarcID)

	resp = &CheckAuthorizationResponse{}
	st, err := s.GetReadOnlyStateTrie(req.ByzCoinID)
	if err != nil {
		return nil, err
	}
	d, err := LoadDarcFromTrie(st, req.DarcID)
	if err != nil {
		return nil, errors.New("couldn't find darc: " + err.Error())
	}
	getDarcs := func(s string, latest bool) *darc.Darc {
		if !latest {
			log.Error("cannot handle intermediate darcs")
			return nil
		}
		id, err := hex.DecodeString(strings.Replace(s, "darc:", "", 1))
		if err != nil || len(id) != 32 {
			log.Error("invalid darc id", s, len(id), err)
			return nil
		}
		d, err := LoadDarcFromTrie(st, id)
		if err != nil {
			log.Error("didn't find darc")
			return nil
		}
		return d
	}
	var ids []string
	for _, i := range req.Identities {
		ids = append(ids, i.String())
	}
	for _, r := range d.Rules.List {
		err = darc.EvalExprDarc(r.Expr, getDarcs, true, ids...)
		if err == nil {
			resp.Actions = append(resp.Actions, r.Action)
		}
	}
	return resp, nil
}

// GetSignerCounters gets the latest signer counters for the given identities.
func (s *Service) GetSignerCounters(req *GetSignerCounters) (*GetSignerCountersResponse, error) {
	st, err := s.GetReadOnlyStateTrie(req.SkipchainID)
	if err != nil {
		return nil, err
	}
	out := make([]uint64, len(req.SignerIDs))

	for i := range req.SignerIDs {
		key := publicVersionKey(req.SignerIDs[i])
		buf, _, _, _, err := st.GetValues(key)
		if err == errKeyNotSet {
			out[i] = 0
			continue
		}

		if err != nil {
			return nil, err
		}
		out[i] = binary.LittleEndian.Uint64(buf)
	}
	resp := GetSignerCountersResponse{
		Counters: out,
	}
	return &resp, nil
}

// DownloadState creates a snapshot of the current state and then returns the
// instances in small chunks.
func (s *Service) DownloadState(req *DownloadState) (resp *DownloadStateResponse, err error) {
	s.updateTrieLock.Lock()
	defer s.updateTrieLock.Unlock()
	if req.Length <= 0 {
		return nil, errors.New("length must be bigger than 0")
	}

	if req.Nonce == 0 {
		log.Lvl2("Creating new download")
		if !s.downloadState.id.IsNull() {
			log.Lvlf2("Aborting download of nonce %x", s.downloadState.nonce)
			close(s.downloadState.stop)
		}
		sb := s.db().GetByID(req.ByzCoinID)
		if sb == nil || sb.Index > 0 {
			return nil, errors.New("unknown byzcoinID")
		}
		s.downloadState.id = req.ByzCoinID
		s.downloadState.read = make(chan DBKeyValue)
		s.downloadState.stop = make(chan bool)
		nonce := binary.LittleEndian.Uint64(random.Bits(64, true, random.New()))
		s.downloadState.nonce = nonce
		go func(ds downloadState) {
			idStr := fmt.Sprintf("%x", ds.id)
			db, bucketName := s.GetAdditionalBucket([]byte(idStr))
			err := db.View(func(tx *bbolt.Tx) error {
				bucket := tx.Bucket(bucketName)
				return bucket.ForEach(func(k []byte, v []byte) error {
					key := make([]byte, len(k))
					copy(key, k)
					value := make([]byte, len(v))
					copy(value, v)
					select {
					case ds.read <- DBKeyValue{key, value}:
					case <-ds.stop:
						return errors.New("closed")
					case <-time.After(time.Minute):
						return errors.New("timed out while waiting for next read")
					}
					return nil
				})
			})
			if err != nil {
				log.Error("while serving current database:", err)
			}
			close(ds.read)
		}(s.downloadState)
	} else if !s.downloadState.id.Equal(req.ByzCoinID) || req.Nonce != s.downloadState.nonce {
		return nil, errors.New("download has been aborted in favor of another download")
	}

	resp = &DownloadStateResponse{
		Nonce: s.downloadState.nonce,
	}
query:
	for i := 0; i < req.Length; i++ {
		select {
		case kv, ok := <-s.downloadState.read:
			if !ok {
				break query
			}
			resp.KeyValues = append(resp.KeyValues, kv)
		}
	}
	return
}

func entryToResponse(sce *StateChangeEntry, ok bool, err error) (*GetInstanceVersionResponse, error) {
	if !ok {
		err = errKeyNotSet
	}
	if err != nil {
		return nil, err
	}

	return &GetInstanceVersionResponse{
		StateChange: sce.StateChange,
		BlockIndex:  sce.BlockIndex,
	}, nil
}

// GetInstanceVersion looks for the version of a given instance and responds
// with the state change and the block index
func (s *Service) GetInstanceVersion(req *GetInstanceVersion) (*GetInstanceVersionResponse, error) {
	sce, ok, err := s.stateChangeStorage.getByVersion(req.InstanceID[:], req.Version, req.SkipChainID)

	return entryToResponse(&sce, ok, err)
}

// GetLastInstanceVersion looks for the last version of an instance and
// responds with the state change and the block when it hits
func (s *Service) GetLastInstanceVersion(req *GetLastInstanceVersion) (*GetInstanceVersionResponse, error) {
	sce, ok, err := s.stateChangeStorage.getLast(req.InstanceID[:], req.SkipChainID)

	return entryToResponse(&sce, ok, err)
}

// GetAllInstanceVersion looks for all the state changes of an instance
// and responds with both the state change and the block index for
// each version
func (s *Service) GetAllInstanceVersion(req *GetAllInstanceVersion) (res *GetAllInstanceVersionResponse, err error) {
	sces, err := s.stateChangeStorage.getAll(req.InstanceID[:], req.SkipChainID)
	if err != nil {
		return nil, err
	}

	scs := make([]GetInstanceVersionResponse, len(sces))
	for i, e := range sces {
		scs[i].StateChange = e.StateChange
		scs[i].BlockIndex = e.BlockIndex
	}

	return &GetAllInstanceVersionResponse{StateChanges: scs}, nil
}

// CheckStateChangeValidity gets the list of state changes belonging to the same
// block as the targeted one so that a hash can be computed and compared to the
// one stored in the block
func (s *Service) CheckStateChangeValidity(req *CheckStateChangeValidity) (*CheckStateChangeValidityResponse, error) {
	sce, ok, err := s.stateChangeStorage.getByVersion(req.InstanceID[:], req.Version, req.SkipChainID)
	if !ok {
		err = errKeyNotSet
	}
	if err != nil {
		return nil, err
	}

	sb, err := s.skService().GetSingleBlockByIndex(&skipchain.GetSingleBlockByIndex{
		Genesis: req.SkipChainID,
		Index:   sce.BlockIndex,
	})
	if err != nil {
		return nil, err
	}

	sces, err := s.stateChangeStorage.getByBlock(req.SkipChainID, sce.BlockIndex)
	if err != nil {
		return nil, err
	}

	scs := make(StateChanges, len(sces))
	for i, e := range sces {
		scs[i] = e.StateChange.Copy()
	}

	return &CheckStateChangeValidityResponse{
		StateChanges: scs,
		BlockID:      sb.SkipBlock.Hash,
	}, nil
}

type leafNode struct {
	Prefix []bool
	Key    []byte
	Value  []byte
}

// ProcessClientRequest implements onet.Service. We override the version
// we normally get from embedding onet.ServiceProcessor in order to
// hook it and get a look at the http.Request.
func (s *Service) ProcessClientRequest(req *http.Request, path string, buf []byte) ([]byte, *onet.StreamingTunnel, error) {
	if path == "Debug" {
		h, _, err := net.SplitHostPort(req.RemoteAddr)
		if err != nil {
			return nil, nil, err
		}
		ip := net.ParseIP(h)

		if !ip.IsLoopback() {
			return nil, nil, errors.New("the 'debug'-endpoint is only allowed on loopback")
		}
	}

	return s.ServiceProcessor.ProcessClientRequest(req, path, buf)
}

// Debug can be used to dump things from a byzcoin service. If byzcoinID is nil, it will return all
// existing byzcoin instances. If byzcoinID is given, it will return all instances for that ID.
func (s *Service) Debug(req *DebugRequest) (resp *DebugResponse, err error) {
	resp = &DebugResponse{}
	if len(req.ByzCoinID) != 32 {
		rep, err := s.skService().GetAllSkipChainIDs(nil)
		if err != nil {
			return nil, err
		}

		for _, scID := range rep.IDs {
			latest, err := s.db().GetLatestByID(scID)
			if err != nil {
				continue
			}
			if !s.hasByzCoinVerification(skipchain.SkipBlockID(latest.SkipChainID())) {
				continue
			}
			genesis := s.db().GetByID(latest.SkipChainID())
			resp.Byzcoins = append(resp.Byzcoins, DebugResponseByzcoin{
				ByzCoinID: latest.SkipChainID(),
				Genesis:   genesis,
				Latest:    latest,
			})
		}
		return resp, nil
	}
	st, err := s.getStateTrie(skipchain.SkipBlockID(req.ByzCoinID))
	if err != nil {
		return nil, errors.New("didn't find this byzcoin instance: " + err.Error())
	}
	err = st.DB().View(func(b trie.Bucket) error {
		err := b.ForEach(func(k, v []byte) error {
			if len(k) == 32 {
				if v[0] == byte(3) {
					ln := leafNode{}
					err = protobuf.Decode(v[1:], &ln)
					if err != nil {
						log.Error(err)
						// Not all key/value pairs are valid statechanges
						return nil
					}
					scb := StateChangeBody{}
					err = protobuf.Decode(ln.Value, &scb)
					resp.Dump = append(resp.Dump, DebugResponseState{Key: ln.Key, State: scb})
				}
			}
			return nil
		})
		return err
	})
	return
}

// DebugRemove deletes an existing byzcoin-instance from the conode.
func (s *Service) DebugRemove(req *DebugRemoveRequest) (*DebugResponse, error) {
	if err := schnorr.Verify(cothority.Suite, s.ServerIdentity().Public, req.ByzCoinID, req.Signature); err != nil {
		log.Error("Signature failure:", err)
		return nil, err
	}
	idStr := string(req.ByzCoinID)
	if s.heartbeats.exists(idStr) {
		log.Lvl2("Removing heartbeat")
		s.heartbeats.stop(idStr)
	}

	s.pollChanMut.Lock()
	pc, exists := s.pollChan[idStr]
	if exists {
		log.Lvl2("Closing polling-channel")
		close(pc)
		delete(s.pollChan, idStr)
	}
	s.pollChanMut.Unlock()

	s.stateTriesLock.Lock()
	idStrHex := fmt.Sprintf("%x", req.ByzCoinID)
	_, exists = s.stateTries[idStrHex]
	if exists {
		log.Lvl2("Removing state-trie")
		db, bn := s.GetAdditionalBucket([]byte(idStrHex))
		if db == nil {
			return nil, errors.New("didn't find trie for this byzcoin-ID")
		}
		err := db.Update(func(tx *bbolt.Tx) error {
			return tx.DeleteBucket(bn)
		})
		if err != nil {
			return nil, err
		}
		delete(s.stateTries, idStr)
		err = s.db().RemoveSkipchain(req.ByzCoinID)
		if err != nil {
			log.Error("couldn't remove the whole chain:", err)
		}
	}
	s.stateTriesLock.Unlock()

	s.darcToScMut.Lock()
	for k, sc := range s.darcToSc {
		if sc.Equal(skipchain.SkipBlockID(req.ByzCoinID)) {
			log.Lvl2("Removing darc-to-skipchain mapping")
			delete(s.darcToSc, k)
		}
	}
	s.darcToScMut.Unlock()

	log.Lvl2("Stopping view change monitor")
	s.viewChangeMan.stop(skipchain.SkipBlockID(req.ByzCoinID))

	s.save()
	return &DebugResponse{}, nil
}

// SetPropagationTimeout overrides the default propagation timeout that is used
// when a new block is announced to the nodes as well as the skipchain
// propagation timeout.
func (s *Service) SetPropagationTimeout(p time.Duration) {
	s.storage.Lock()
	s.storage.PropTimeout = p
	s.storage.Unlock()
	s.save()
	s.skService().SetPropTimeout(p)
}

// createNewBlock creates a new block and proposes it to the
// skipchain-service. Once the block has been created, we
// inform all nodes to update their internal trie
// to include the new transactions.
func (s *Service) createNewBlock(scID skipchain.SkipBlockID, r *onet.Roster, tx []TxResult) (*skipchain.SkipBlock, error) {
	var sb *skipchain.SkipBlock
	var mr []byte
	var sst *stagingStateTrie

	if scID.IsNull() {
		// For a genesis block, we create a throwaway staging trie.
		// There is no need to verify the darc because the caller does
		// it.
		if r == nil {
			return nil, errors.New("need roster for genesis block")
		}
		sb = skipchain.NewSkipBlock()
		sb.MaximumHeight = 32
		sb.BaseHeight = 4
		// We have to register the verification functions in the genesis block
		sb.VerifierIDs = []skipchain.VerifierID{skipchain.VerifyBase, Verify}

		nonce, err := s.loadNonceFromTxs(tx)
		if err != nil {
			return nil, err
		}
		et, err := newMemStagingStateTrie(nonce)
		if err != nil {
			return nil, err
		}
		sst = et
	} else {
		// For all other blocks, we try to verify the signature using
		// the darcs and remove those that do not have a valid
		// signature before continuing.
		sbLatest, err := s.db().GetLatestByID(scID)
		if err != nil {
			return nil, errors.New(
				"Could not get latest block from the skipchain: " + err.Error())
		}
		log.Lvlf3("Creating block #%d with %d transactions", sbLatest.Index+1,
			len(tx))
		sb = sbLatest.Copy()

		st, err := s.getStateTrie(scID)
		if err != nil {
			return nil, err
		}
		sst = st.MakeStagingStateTrie()
	}

	// Create header of skipblock containing only hashes
	var scs StateChanges
	var err error
	var txRes TxResults

	log.Lvl3("Creating state changes")
	mr, txRes, scs, _ = s.createStateChanges(sst, scID, tx, noTimeout)
	if len(txRes) == 0 {
		return nil, errors.New("no transactions")
	}

	// Store transactions in the body
	body := &DataBody{TxResults: txRes}
	sb.Payload, err = protobuf.Encode(body)
	if err != nil {
		return nil, errors.New("Couldn't marshal data: " + err.Error())
	}

	header := &DataHeader{
		TrieRoot:              mr,
		ClientTransactionHash: txRes.Hash(),
		StateChangesHash:      scs.Hash(),
		Timestamp:             time.Now().UnixNano(),
	}
	sb.Data, err = protobuf.Encode(header)
	if err != nil {
		return nil, errors.New("Couldn't marshal data: " + err.Error())
	}

	if r != nil {
		sb.Roster = r
	}
	var ssb = skipchain.StoreSkipBlock{
		NewBlock:          sb,
		TargetSkipChainID: scID,
	}
	log.Lvlf3("Storing skipblock with %d transactions.", len(txRes))
	var ssbReply *skipchain.StoreSkipBlockReply
	if sb.Roster.List[0].Equal(s.ServerIdentity()) {
		ssbReply, err = s.skService().StoreSkipBlock(&ssb)
	} else {
		log.Lvl2("Sending new block to other node", sb.Roster.List[0])
		ssbReply = &skipchain.StoreSkipBlockReply{}
		err = skipchain.NewClient().SendProtobuf(sb.Roster.List[0], &ssb, ssbReply)
	}
	if err != nil {
		return nil, err
	}

	// State changes are cached only when the block is confirmed
	err = s.stateChangeStorage.append(scs, ssbReply.Latest)
	if err != nil {
		log.Error(err)
	}

	return ssbReply.Latest, nil
}

// downloadDB downloads the full database over the network from a remote block.
// It does so by copying the bboltDB database entry by entry over the network,
// and recreating it on the remote side.
// sb is a block in the byzcoin instance that we want
// to download.
func (s *Service) downloadDB(sb *skipchain.SkipBlock) error {
	log.Lvlf2("%s: downloading DB", s.ServerIdentity())
	idStr := fmt.Sprintf("%x", sb.SkipChainID())

	// Loop over all nodes that are not the leader and
	// not subleaders, to avoid overloading those nodes.
	nodes := len(sb.Roster.List)
	subLeaders := int(math.Ceil(math.Pow(float64(nodes), 1./3.)))
	for ri := 1 + subLeaders; ri < nodes; ri++ {
		// Create a roster with just the node we want to
		// download from.
		roster := onet.NewRoster(sb.Roster.List[ri : ri+1])

		err := func() error {
			// First delete an existing stateTrie. There
			// cannot be another write-access to the
			// database because s.catchingUp == true.
			_, err := s.getStateTrie(sb.SkipChainID())
			if err == nil {
				// Suppose we _do_ have a statetrie
				db, stBucket := s.GetAdditionalBucket(sb.SkipChainID())
				err := db.Update(func(tx *bbolt.Tx) error {
					return tx.DeleteBucket(stBucket)
				})
				if err != nil {
					log.Fatal("Cannot delete existing trie while trying to download:", err)
				}
				s.stateTriesLock.Lock()
				delete(s.stateTries, idStr)
				s.stateTriesLock.Unlock()
			}

			// Then start downloading the stateTrie over the network.
			cl := NewClient(sb.SkipChainID(), *roster)
			var db *bbolt.DB
			var bucketName []byte
			var nonce uint64
			for {
				resp, err := cl.DownloadState(sb.SkipChainID(), nonce, catchupFetchDBEntries)
				if db == nil {
					db, bucketName = s.GetAdditionalBucket([]byte(idStr))
					nonce = resp.Nonce
				}
				if err != nil {
					return errors.New("cannot download trie: " + err.Error())
				}
				// And store all entries in our local database.
				err = db.Update(func(tx *bbolt.Tx) error {
					bucket := tx.Bucket(bucketName)
					for _, kv := range resp.KeyValues {
						err := bucket.Put(kv.Key, kv.Value)
						if err != nil {
							return err
						}
					}
					return nil
				})
				if err != nil {
					log.Fatal("Couldn't store entries:", err)
				}
				if len(resp.KeyValues) < catchupFetchDBEntries {
					break
				}
			}

			// Check the new trie is correct
			st, err := loadStateTrie(db, bucketName)
			if err != nil {
				return errors.New("couldn't load state trie: " + err.Error())
			}
			if sb.Index != st.GetIndex() {
				log.Lvl2("Downloading corresponding block")
				cl := skipchain.NewClient()
				// TODO: make sure the downloaded block is correct
				search, err := cl.GetSingleBlockByIndex(roster, sb.SkipChainID(), st.GetIndex())
				if err != nil {
					return errors.New("couldn't get correct block for verification: " + err.Error())
				}
				sb = search.SkipBlock
			}
			var header DataHeader
			err = protobuf.DecodeWithConstructors(sb.Data, &header, network.DefaultConstructors(cothority.Suite))
			if err != nil {
				return errors.New("couldn't unmarshal header: " + err.Error())
			}
			if !bytes.Equal(st.GetRoot(), header.TrieRoot) {
				return errors.New("got wrong database, merkle roots don't work out")
			}

			// Finally initialize the stateTrie using the new database.
			s.stateTriesLock.Lock()
			s.stateTries[idStr] = st
			s.stateTriesLock.Unlock()
			log.Lvlf1("%s: successfully downloaded database for chain %s", s.ServerIdentity(),
				idStr)
			return nil
		}()
		if err == nil {
			return nil
		}
		log.Errorf("Couldn't load database from %s - got error %s", roster.List[0], err)
	}
	return errors.New("none of the non-leader and non-subleader nodes were able to give us a copy of the state")
}

// catchupAll calls catchup for every byzcoin instance stored in this system.
func (s *Service) catchupAll() error {
	s.closedMutex.Lock()
	if s.closed {
		s.closedMutex.Unlock()
		return errors.New("cannot sync all while closing")
	}
	s.working.Add(1)
	defer s.working.Done()
	s.closedMutex.Unlock()
	gas := &skipchain.GetAllSkipChainIDs{}
	gasr, err := s.skService().GetAllSkipChainIDs(gas)
	if err != nil {
		return err
	}

	for _, scID := range gasr.IDs {
		sb, err := s.db().GetLatestByID(scID)
		if err != nil {
			return err
		}
		s.catchUp(sb)

		// the MT root is not checked so we don't need the correct nonce
		sst, err := s.stateChangeStorage.getStateTrie(sb.SkipChainID())
		if err != nil {
			log.Error(s.ServerIdentity(), err)
			continue
		}

		_, err = s.buildStateChanges(sb.Hash, sst, []Coin{})
		if err != nil {
			log.Error(s.ServerIdentity(), err)
		}
	}
	return nil
}

// catchupFromID takes a roster and a skipchain-ID, and then searches to update this
// skipchain. This is useful in case there is no block stored yet in the system, but
// we get a roster, e.g., from getTxs
func (s *Service) catchupFromID(r *onet.Roster, scID skipchain.SkipBlockID) error {
	s.updateCollectionLock.Lock()
	if s.catchingUp {
		s.updateCollectionLock.Unlock()
		return errors.New("already catching up")
	}
	s.catchingUp = true
	s.updateCollectionLock.Unlock()

	cl := skipchain.NewClient()
	search, err := cl.GetUpdateChain(r, scID)
	if err != nil {
		return err
	}
	if len(search.Update) == 0 {
		log.Lvlf1("%s: Got empty skipblock", s.ServerIdentity())
		return errors.New("got empty skipblock")
	}
	s.catchUp(search.Update[len(search.Update)-1])
	return nil
}

// catchUp takes a skipblock as reference for the roster, the current index,
// and the skipchainID to download either new blocks if it's less than
// `catchupDownloadAll` behind, or calls downloadDB to start the download of
// the full DB over the network.
func (s *Service) catchUp(sb *skipchain.SkipBlock) {
	defer func() {
		s.updateTrieLock.Lock()
		s.catchingUp = false
		s.updateTrieLock.Unlock()
	}()
	log.Lvlf2("Catching up %x / %d", sb.SkipChainID(), sb.Index)

	// Load the trie.
	download := false
	st, err := s.getStateTrie(sb.SkipChainID())
	if err != nil {
		log.Warn("problem with trie:", err)
		download = true
	} else {
		download = sb.Index-st.GetIndex() > catchupDownloadAll
	}

	// Check if we are updating the right index.
	if download {
		log.Lvl2("Downloading whole DB for catching up")
		err := s.downloadDB(sb)
		if err != nil {
			log.Error("Error while downloading trie:", err)
		}
		return
	}

	trieIndex := st.GetIndex()
	cl := skipchain.NewClient()

	// Fetch all missing blocks to fill the hole
	search, err := cl.GetSingleBlockByIndex(sb.Roster, sb.SkipChainID(), trieIndex)
	if err != nil {
		log.Error(s.ServerIdentity(), "Couldn't update blocks: "+err.Error())
		return
	}
	latest := search.SkipBlock
	for trieIndex < sb.Index {
		log.Lvlf1("%s: our index: %d - latest known index: %d", s.ServerIdentity(), trieIndex, sb.Index)
		updates, err := cl.GetUpdateChainLevel(sb.Roster, latest.Hash, 1, catchupFetchBlocks)
		if err != nil {
			log.Error("Couldn't update blocks: " + err.Error())
			return
		}

		// This will call updateTrieCallback with the next block to add
		_, err = s.db().StoreBlocks(updates)
		if err != nil {
			log.Error("Got an invalid, unlinkable block: " + err.Error())
			return
		}
		latest = updates[len(updates)-1]
		trieIndex = latest.Index
	}
}

// updateTrieCallback is registered in skipchain and is called after a
// skipblock is updated. When this function is called, it is not always after
// the addition of a new block, but an updates to forward links, for example.
// Hence, we need to figure out when a new block is added. This can be done by
// looking at the latest skipblock cache from Service.state.
func (s *Service) updateTrieCallback(sbID skipchain.SkipBlockID) error {
	s.updateTrieLock.Lock()
	defer s.updateTrieLock.Unlock()

	s.closedMutex.Lock()
	defer s.closedMutex.Unlock()
	if s.closed {
		return nil
	}

	defer log.Lvlf4("%s updated trie for %x", s.ServerIdentity(), sbID)

	// Verification it's really a skipchain for us.
	if !s.hasByzCoinVerification(sbID) {
		log.Lvl4("Not our chain...")
		return nil
	}
	sb := s.db().GetByID(sbID)
	if sb == nil {
		panic("This should never happen because the callback runs " +
			"only after the skipblock is stored. There is a " +
			"programmer error if you see this message.")
	}

	// Checks if the block has forward links, which means that it is not a
	// new block but either a forward link update or a skipchain propagation
	// meaning the last block will be called later.
	// In the case of a genesis block, we need to let it pass so we
	// learn about it because the callback won't be called after the
	// catch up
	if len(sb.ForwardLink) > 0 && !s.catchingUp && sb.Index != 0 {
		return nil
	}

	// Create the trie for the genesis block if it has not been
	// created yet.
	// We don't need to wrap the check and use another
	// lock because the callback is already locked and we only
	// create state trie here.
	if sb.Index == 0 && !s.hasStateTrie(sb.SkipChainID()) {
		var body DataBody
		err := protobuf.DecodeWithConstructors(sb.Payload, &body, network.DefaultConstructors(cothority.Suite))
		if err != nil {
			log.Error(s.ServerIdentity(), "could not unmarshal body for genesis block", err)
			return errors.New("couldn't unmarshal body for genesis block")
		}
		nonce, err := s.loadNonceFromTxs(body.TxResults)
		if err != nil {
			return err
		}
		// We don't care about the state trie that is returned in this
		// function because we load the trie again in getStateTrie
		// right afterwards.
		_, err = s.createStateTrie(sb.SkipChainID(), nonce)
		if err != nil {
			return fmt.Errorf("could not create trie: %v", err)
		}
	}

	// Load the trie.
	st, err := s.getStateTrie(sb.SkipChainID())
	if err != nil {
		return fmt.Errorf("could not load trie: %v", err)
	}

	// Check if we are updating the right index.
	trieIndex := st.GetIndex()
	if sb.Index <= trieIndex {
		// This is because skipchains will inform us about new forwardLinks, but we
		// don't need to update the trie in that case.
		log.Lvlf4("%v updating trie for block %d refused, current trie block is %d", s.ServerIdentity(), sb.Index, trieIndex)
		return nil
	} else if sb.Index > trieIndex+1 {
		if s.catchingUp {
			log.Warn(s.ServerIdentity(), "Got new block while catching up - ignoring block for now")
			return nil
		}

		s.catchingUp = true
		go s.catchUp(sb)
		return nil
	}

	// Get the DataHeader and the DataBody of the block.
	var header DataHeader
	err = protobuf.DecodeWithConstructors(sb.Data, &header, network.DefaultConstructors(cothority.Suite))
	if err != nil {
		log.Error(s.ServerIdentity(), "could not unmarshal header", err)
		return errors.New("couldn't unmarshal header")
	}

	var body DataBody
	err = protobuf.DecodeWithConstructors(sb.Payload, &body, network.DefaultConstructors(cothority.Suite))
	if err != nil {
		log.Error(s.ServerIdentity(), "could not unmarshal body", err)
		return errors.New("couldn't unmarshal body")
	}

	log.Lvlf2("%s Updating transactions for %x on index %v", s.ServerIdentity(), sb.SkipChainID(), sb.Index)
	_, _, scs, _ := s.createStateChanges(st.MakeStagingStateTrie(), sb.SkipChainID(), body.TxResults, noTimeout)

	log.Lvlf3("%s Storing index %d with %d state changes %v", s.ServerIdentity(), sb.Index, len(scs), scs.ShortStrings())
	// Update our global state using all state changes.
	if err = st.VerifiedStoreAll(scs, sb.Index, header.TrieRoot); err != nil {
		return err
	}

	err = s.stateChangeStorage.append(scs, sb)
	if err != nil {
		panic("Couldn't append the state changes to the storage - this might" +
			"mean that the db is broken. Error: " + err.Error())
	}

	// Notify all waiting channels for processed ClientTransactions.
	for _, t := range body.TxResults {
		s.notifications.informWaitChannel(t.ClientTransaction.Instructions.Hash(), t.Accepted)
	}
	s.notifications.informBlock(sb.SkipChainID())

	// If we are adding a genesis block, then look into it for the darc ID
	// and add it to the darcToSc hash map.
	if sb.Index == 0 {
		// the information should already be in the trie
		d, err := s.LoadGenesisDarc(sb.SkipChainID())
		if err != nil {
			return err
		}
		s.darcToScMut.Lock()
		s.darcToSc[string(d.GetBaseID())] = sb.SkipChainID()
		s.darcToScMut.Unlock()
	}

	// Get the latest configuration of the global state, which includes the latest
	// ClientTransactions received.
	bcConfig, err := s.LoadConfig(sb.SkipChainID())
	if err != nil {
		panic("Couldn't get configuration of the block - this might" +
			"mean that the db is broken. Error: " + err.Error())
	}

	// Variables for easy understanding what's being tested. Node in this context
	// is this node.
	i, _ := bcConfig.Roster.Search(s.ServerIdentity().ID)
	nodeInNew := i >= 0
	nodeIsLeader := bcConfig.Roster.List[0].Equal(s.ServerIdentity())
	initialDur, err := s.computeInitialDuration(sb.Hash)
	if err != nil {
		return err
	}
	// Check if the polling needs to be updated.
	s.pollChanMut.Lock()
	scIDstr := string(sb.SkipChainID())
	if nodeIsLeader {
		if _, ok := s.pollChan[scIDstr]; !ok {
			log.Lvlf2("%s new leader started polling for %x", s.ServerIdentity(), sb.SkipChainID())
			s.pollChan[scIDstr] = s.startPolling(sb.SkipChainID())
		}
	} else {
		if c, ok := s.pollChan[scIDstr]; ok {
			log.Lvlf2("%s old leader stopped polling for %x", s.ServerIdentity(), sb.SkipChainID())
			close(c)
			delete(s.pollChan, scIDstr)
		}
	}
	s.pollChanMut.Unlock()

	// Check if viewchange needs to be started/stopped
	// Check whether the heartbeat monitor exists, if it doesn't we start a
	// new one
	interval, _, err := s.LoadBlockInfo(sb.SkipChainID())
	if err != nil {
		return err
	}
	if nodeInNew {
		// Update or start heartbeats
		if s.heartbeats.exists(string(sb.SkipChainID())) {
			log.Lvlf3("%s sending heartbeat monitor for %x with window %v", s.ServerIdentity(), sb.SkipChainID(), interval*rotationWindow)
			s.heartbeats.updateTimeout(string(sb.SkipChainID()), interval*rotationWindow)
		} else {
			log.Lvlf2("%s starting heartbeat monitor for %x with window %v", s.ServerIdentity(), sb.SkipChainID(), interval*rotationWindow)
			err = s.heartbeats.start(string(sb.SkipChainID()), interval*rotationWindow, s.heartbeatsTimeout)
			if err != nil {
				log.Errorf("%s heartbeat failed to start with error: %s", s.ServerIdentity(), err.Error())
			}
		}
		if s.viewChangeMan.started(sb.SkipChainID()) {
			// If it is a view-change transaction, confirm it's done
			view := isViewChangeTx(body.TxResults)
			if view != nil {
				s.viewChangeMan.done(*view)
			}
		} else {
			// Start viewchange monitor that will fire if we don't get updates in time.
			log.Lvlf2("%s started viewchangeMonitor for %x", s.ServerIdentity(), sb.SkipChainID())
			s.viewChangeMan.add(s.sendViewChangeReq, s.sendNewView, s.isLeader, string(sb.SkipChainID()))
			s.viewChangeMan.start(s.ServerIdentity().ID, sb.SkipChainID(), initialDur, s.getFaultThreshold(sb.Hash))
		}
	} else {
		if s.heartbeats.exists(scIDstr) {
			log.Lvlf2("%s stopping heartbeat monitor for %x with window %v", s.ServerIdentity(), sb.SkipChainID(), interval*rotationWindow)
			s.heartbeats.stop(scIDstr)
		}
	}
	if !nodeInNew && s.viewChangeMan.started(sb.SkipChainID()) {
		log.Lvlf2("%s not in roster, but viewChangeMonitor started - stopping now for %x", s.ServerIdentity(), sb.SkipChainID())
		s.viewChangeMan.stop(sb.SkipChainID())
	}

	// At this point everything should be stored.
	s.streamingMan.notify(string(sb.SkipChainID()), sb)

	log.Lvlf4("%s updated trie for %x with root %x", s.ServerIdentity(), sb.SkipChainID(), st.GetRoot())
	return nil
}

func isViewChangeTx(txs TxResults) *viewchange.View {
	if len(txs) != 1 {
		// view-change block must only have one transaction
		return nil
	}
	if len(txs[0].ClientTransaction.Instructions) != 1 {
		// view-change transaction must have one instruction
		return nil
	}

	invoke := txs[0].ClientTransaction.Instructions[0].Invoke
	if invoke == nil {
		return nil
	}
	if invoke.Command != "view_change" {
		return nil
	}
	var req viewchange.NewViewReq
	if err := protobuf.DecodeWithConstructors(invoke.Args.Search("newview"), &req, network.DefaultConstructors(cothority.Suite)); err != nil {
		log.Error("failed to decode new-view req")
		return nil
	}
	return req.GetView()
}

// GetReadOnlyStateTrie returns a read-only accessor to the trie for the given
// skipchain.
func (s *Service) GetReadOnlyStateTrie(scID skipchain.SkipBlockID) (ReadOnlyStateTrie, error) {
	return s.getStateTrie(scID)
}

func (s *Service) hasStateTrie(id skipchain.SkipBlockID) bool {
	s.stateTriesLock.Lock()
	defer s.stateTriesLock.Unlock()

	idStr := fmt.Sprintf("%x", id)
	_, ok := s.stateTries[idStr]

	return ok
}

func (s *Service) getStateTrie(id skipchain.SkipBlockID) (*stateTrie, error) {
	if len(id) == 0 {
		return nil, errors.New("no skipchain ID")
	}
	s.stateTriesLock.Lock()
	defer s.stateTriesLock.Unlock()
	idStr := fmt.Sprintf("%x", id)
	col := s.stateTries[idStr]
	if col == nil {
		db, name := s.GetAdditionalBucket([]byte(idStr))
		st, err := loadStateTrie(db, name)
		if err != nil {
			return nil, err
		}
		s.stateTries[idStr] = st
		return s.stateTries[idStr], nil
	}
	return col, nil
}

func (s *Service) createStateTrie(id skipchain.SkipBlockID, nonce []byte) (*stateTrie, error) {
	if len(id) == 0 {
		return nil, errors.New("no skipchain ID")
	}
	s.stateTriesLock.Lock()
	defer s.stateTriesLock.Unlock()
	idStr := fmt.Sprintf("%x", id)
	if s.stateTries[idStr] != nil {
		return nil, errors.New("state trie already exists")
	}
	db, name := s.GetAdditionalBucket([]byte(idStr))
	st, err := newStateTrie(db, name, nonce)
	if err != nil {
		return nil, err
	}
	s.stateTries[idStr] = st
	return s.stateTries[idStr], nil
}

// interface to skipchain.Service
func (s *Service) skService() *skipchain.Service {
	return s.Service(skipchain.ServiceName).(*skipchain.Service)
}

func (s *Service) isLeader(view viewchange.View) bool {
	sb := s.db().GetByID(view.ID)
	if view.LeaderIndex < len(sb.Roster.List) {
		sid := sb.Roster.List[view.LeaderIndex]
		return sid.ID.Equal(s.ServerIdentity().ID)
	}
	return false
}

// gives us access to the skipchain's database, so we can get blocks by ID
func (s *Service) db() *skipchain.SkipBlockDB {
	return s.skService().GetDB()
}

// LoadConfig loads the configuration from a skipchain ID.
func (s *Service) LoadConfig(scID skipchain.SkipBlockID) (*ChainConfig, error) {
	st, err := s.GetReadOnlyStateTrie(scID)
	if err != nil {
		return nil, err
	}
	return LoadConfigFromTrie(st)
}

// LoadGenesisDarc loads the genesis darc of the given skipchain ID.
func (s *Service) LoadGenesisDarc(scID skipchain.SkipBlockID) (*darc.Darc, error) {
	st, err := s.GetReadOnlyStateTrie(scID)
	if err != nil {
		return nil, err
	}
	config, err := s.LoadConfig(scID)
	if err != nil {
		return nil, err
	}
	return getInstanceDarc(st, ConfigInstanceID, config.DarcContractIDs)
}

// LoadBlockInfo loads the block interval and the maximum size from the
// skipchain ID. If the config instance does not exist, it will return the
// default values without an error.
func (s *Service) LoadBlockInfo(scID skipchain.SkipBlockID) (time.Duration, int, error) {
	if scID == nil {
		return defaultInterval, defaultMaxBlockSize, nil
	}
	st, err := s.GetReadOnlyStateTrie(scID)
	if err != nil {
		return defaultInterval, defaultMaxBlockSize, nil
	}
	config, err := LoadConfigFromTrie(st)
	if err != nil {
		if err == errKeyNotSet {
			err = nil
		}
		return defaultInterval, defaultMaxBlockSize, err
	}
	return config.BlockInterval, config.MaxBlockSize, nil
}

func (s *Service) startPolling(scID skipchain.SkipBlockID) chan bool {
	s.pollChanWG.Add(1)
	closeSignal := make(chan bool)
	go func() {
		s.closedMutex.Lock()
		defer s.pollChanWG.Done()
		if s.closed {
			s.closedMutex.Unlock()
			return
		}
		s.working.Add(1)
		defer s.working.Done()
		s.closedMutex.Unlock()
		var txs []ClientTransaction
		for {
			bcConfig, err := s.LoadConfig(scID)
			if err != nil {
				panic("couldn't get configuration - this is bad and probably" +
					"a problem with the database! " + err.Error())
			}
			select {
			case <-closeSignal:
				log.Lvl2(s.ServerIdentity(), "abort waiting for next block")
				return
			case <-time.After(bcConfig.BlockInterval):
				// Need to update the config, as in the meantime a new block should have
				// arrived with a possible new configuration.
				bcConfig, err = s.LoadConfig(scID)
				if err != nil {
					panic("couldn't get configuration - this is bad and probably" +
						"a problem with the database! " + err.Error())
				}

				latest, err := s.db().GetLatestByID(scID)
				if err != nil {
					log.Errorf("Error while searching for %x", scID[:])
					log.Error("DB is in bad state and cannot find skipchain anymore: " + err.Error() +
						" This function should never be called on a skipchain that does not exist.")
					return
				}

				log.Lvlf3("%s: Starting new block %d for chain %x", s.ServerIdentity(), latest.Index+1, scID)
				tree := bcConfig.Roster.GenerateNaryTree(len(bcConfig.Roster.List))

				proto, err := s.CreateProtocol(collectTxProtocol, tree)
				if err != nil {
					panic("Protocol creation failed with error: " + err.Error() +
						" This panic indicates that there is most likely a programmer error," +
						" e.g., the protocol does not exist." +
						" Hence, we cannot recover from this failure without putting" +
						" the server in a strange state, so we panic.")
				}
				root := proto.(*CollectTxProtocol)
				root.SkipchainID = scID
				root.LatestID = latest.Hash
				if err := root.Start(); err != nil {
					panic("Failed to start the protocol with error: " + err.Error() +
						" Start() only returns an error when the protocol is not initialised correctly," +
						" e.g., not all the required fields are set." +
						" If you see this message then there may be a programmer error.")
				}

				// When we poll, the child nodes must reply within half of the block interval,
				// because we'll use the other half to process the transactions.
				protocolTimeout := time.After(bcConfig.BlockInterval / 2)

			collectTxLoop:
				for {
					select {
					case newTxs, more := <-root.TxsChan:
						if more {
							for _, ct := range newTxs {
								txsz := txSize(TxResult{ClientTransaction: ct})
								if txsz < bcConfig.MaxBlockSize {
									txs = append(txs, ct)
								} else {
									log.Lvl2(s.ServerIdentity(), "dropping collected transaction with length", txsz)
								}
							}
						} else {
							break collectTxLoop
						}
					case <-protocolTimeout:
						log.Lvl2(s.ServerIdentity(), "timeout while collecting transactions from other nodes")
						close(root.Finish)
						break collectTxLoop
					case <-closeSignal:
						log.Lvl2(s.ServerIdentity(), "abort collection of transactions")
						close(root.Finish)
						return
					}
				}

				log.Lvl3("Collected all new transactions:", len(txs))

				if len(txs) == 0 {
					log.Lvl3(s.ServerIdentity(), "no new transactions, not creating new block")
					continue
				}

				txIn := make([]TxResult, len(txs))
				for i := range txIn {
					txIn[i].ClientTransaction = txs[i]
				}

				// Pre-run transactions to look how many we can fit in the alloted time
				// slot. Perhaps we can run this in parallel during the wait-phase?
				log.Lvl3("Counting how many transactions fit in", bcConfig.BlockInterval/2)
				then := time.Now()
				st, err := s.getStateTrie(scID)
				if err != nil {
					panic("the state trie must exist because we only start polling after creating/loading the skipchain")
				}
				_, txOut, _, sstTemp := s.createStateChanges(st.MakeStagingStateTrie(), scID, txIn, bcConfig.BlockInterval/2)
				bcConfig, err = LoadConfigFromTrie(sstTemp)
				if err != nil {
					panic("couldn't load config from temp stage Trie, this should never happen: " + err.Error())
				}

				txs = txs[len(txOut):]
				if len(txs) > 0 {
					sz := txSize(txOut...)
					log.Warnf("%d transactions (%v bytes) included in block in %v, %d transactions left for the next block", len(txOut), sz, time.Now().Sub(then), len(txs))
				}

				_, err = s.createNewBlock(scID, &bcConfig.Roster, txOut)
				if err != nil {
					log.Error(s.ServerIdentity(), "couldn't create new block: "+err.Error())
				}
			}
		}
	}()
	return closeSignal
}

// We use the ByzCoin as a receiver (as is done in the identity service),
// so we can access e.g. the StateTrie of the service.
func (s *Service) verifySkipBlock(newID []byte, newSB *skipchain.SkipBlock) bool {
	start := time.Now()
	defer func() {
		log.Lvlf3("%s Verify done after %s", s.ServerIdentity(), time.Now().Sub(start))
	}()

	var header DataHeader
	err := protobuf.DecodeWithConstructors(newSB.Data, &header, network.DefaultConstructors(cothority.Suite))
	if err != nil {
		log.Error(s.ServerIdentity(), "verifySkipblock: couldn't unmarshal header")
		return false
	}

	// Check the contents of the DataHeader before proceeding.
	// We'll check the timestamp later, once we have the config loaded.
	err = func() error {
		if len(header.TrieRoot) != sha256.Size {
			return errors.New("trie root is wrong size")
		}
		if len(header.ClientTransactionHash) != sha256.Size {
			return errors.New("client transaction hash is wrong size")
		}
		if len(header.StateChangesHash) != sha256.Size {
			return errors.New("state changes hash is wrong size")
		}
		return nil
	}()

	if err != nil {
		log.Errorf("data header failed check: %v", err)
		return false
	}

	var body DataBody
	err = protobuf.DecodeWithConstructors(newSB.Payload, &body, network.DefaultConstructors(cothority.Suite))
	if err != nil {
		log.Error("verifySkipblock: couldn't unmarshal body")
		return false
	}

	if s.viewChangeMan.waiting(string(newSB.SkipChainID())) && isViewChangeTx(body.TxResults) == nil {
		log.Error(s.ServerIdentity(), "we are not accepting blocks when a view-change is in progress")
		return false
	}

	// Load/create a staging trie to add the state changes to it and
	// compute the Merkle root.
	var sst *stagingStateTrie
	if newSB.Index == 0 {
		nonce, err := s.loadNonceFromTxs(body.TxResults)
		if err != nil {
			log.Error(s.ServerIdentity(), err)
			return false
		}
		sst, err = newMemStagingStateTrie(nonce)
		if err != nil {
			log.Error(s.ServerIdentity(), err)
			return false
		}
	} else {
		st, err := s.getStateTrie(newSB.SkipChainID())
		if err != nil {
			log.Error(s.ServerIdentity(), err)
			return false
		}
		sst = st.MakeStagingStateTrie()
	}
	mtr, txOut, scs, _ := s.createStateChanges(sst, newSB.SkipChainID(), body.TxResults, noTimeout)

	// Check that the locally generated list of accepted/rejected txs match the list
	// the leader proposed.
	if len(txOut) != len(body.TxResults) {
		log.Lvl2(s.ServerIdentity(), "transaction list length mismatch after execution")
		return false
	}

	for i := range txOut {
		if txOut[i].Accepted != body.TxResults[i].Accepted {
			log.Lvl2(s.ServerIdentity(), "Client Transaction accept mistmatch on tx", i)
			return false
		}
	}

	// Check that the hashes in DataHeader are right.
	if bytes.Compare(header.ClientTransactionHash, txOut.Hash()) != 0 {
		log.Lvl2(s.ServerIdentity(), "Client Transaction Hash doesn't verify")
		return false
	}

	if bytes.Compare(header.TrieRoot, mtr) != 0 {
		log.Lvl2(s.ServerIdentity(), "Trie root doesn't verify")
		return false
	}
	if bytes.Compare(header.StateChangesHash, scs.Hash()) != 0 {
		log.Lvl2(s.ServerIdentity(), "State Changes hash doesn't verify")
		return false
	}

	// Compute the new state and check whether the roster in newSB matches
	// the config.
	if err := sst.StoreAll(scs); err != nil {
		log.Error(s.ServerIdentity(), err)
		return false
	}

	config, err := LoadConfigFromTrie(sst)
	if err != nil {
		log.Error(s.ServerIdentity(), err)
		return false
	}
	if newSB.Index > 0 {
		if err := config.checkNewRoster(*newSB.Roster); err != nil {
			log.Error("Didn't accept the new roster:", err)
			return false
		}
	}

	window := 4 * config.BlockInterval
	if window < minTimestampWindow {
		window = minTimestampWindow
	}

	now := time.Now()
	t1 := now.Add(-window)
	t2 := now.Add(window)
	ts := time.Unix(0, header.Timestamp)
	if ts.Before(t1) || ts.After(t2) {
		log.Errorf("timestamp %v is outside the acceptable range %v to %v", ts, t1, t2)
		return false
	}

	log.Lvl4(s.ServerIdentity(), "verification completed")
	return true
}

func txSize(txr ...TxResult) (out int) {
	// It's too bad to have to marshal this and throw it away just to know
	// how big it would be. Protobuf should support finding the length without
	// copying the data.
	for _, x := range txr {
		buf, err := protobuf.Encode(&x)
		if err != nil {
			// It's fairly inconceivable that we're going to be getting
			// error from this Encode() but return a big number in case,
			// so that the caller will reject whatever this bad input is.
			return math.MaxInt32
		}
		out += len(buf)
	}
	return
}

// createStateChanges goes through all the proposed transactions one by one,
// creating the appropriate StateChanges, by sorting out which transactions can
// be run, which fail, and which cannot be attempted yet (due to timeout).
//
// If timeout is not 0, createStateChanges will stop running instructions after
// that long, in order for the caller to determine how many instructions fit in
// a block interval.
//
// State caching is implemented here, which is critical to performance, because
// on the leader it reduces the number of contract executions by 1/3 and on
// followers by 1/2.
func (s *Service) createStateChanges(sst *stagingStateTrie, scID skipchain.SkipBlockID, txIn TxResults, timeout time.Duration) (merkleRoot []byte, txOut TxResults, states StateChanges, sstTemp *stagingStateTrie) {
	// If what we want is in the cache, then take it from there. Otherwise
	// ignore the error and compute the state changes.
	var err error
	merkleRoot, txOut, states, err = s.stateChangeCache.get(scID, txIn.Hash())
	if err == nil {
		log.Lvlf3("%s: loaded state changes %x from cache", s.ServerIdentity(), scID)
		return
	}
	log.Lvl3(s.ServerIdentity(), "state changes from cache: MISS")
	err = nil

	var maxsz, blocksz int
	_, maxsz, err = s.LoadBlockInfo(scID)
	// no error or expected "no trie" err, so keep going with the
	// maxsz we got.
	err = nil

	deadline := time.Now().Add(timeout)

	sstTemp = sst.Clone()
	var cin []Coin
clientTransactions:
	for _, tx := range txIn {
		txsz := txSize(tx)

		// Make a new trie for each instruction. If the instruction is
		// sucessfully implemented and changes applied, then keep it
		// (via cdbTemp = cdbI.c), otherwise dump it.
		sstTempC := sstTemp.Clone()
		h := tx.ClientTransaction.Instructions.Hash()
		var statesTemp StateChanges
		for _, instr := range tx.ClientTransaction.Instructions {
			scs, cout, err := s.executeInstruction(sstTempC, cin, instr, h)
			if err != nil {
				_, _, cid, _, err2 := sstTempC.GetValues(instr.InstanceID.Slice())
				if err2 != nil {
					err = fmt.Errorf("%s - while getting value: %s", err, err2)
				}
				log.Errorf("%s Contract %s got Instruction %s and returned error: %s", s.ServerIdentity(),
					cid, instr, err)
				tx.Accepted = false
				txOut = append(txOut, tx)
				continue clientTransactions
			}
			var counterScs StateChanges
			if counterScs, err = incrementSignerCounters(sstTempC, instr.SignerIdentities); err != nil {
				log.Errorf("%s failed to update signature counters: %s", s.ServerIdentity(), err)
				tx.Accepted = false
				txOut = append(txOut, tx)
				continue clientTransactions
			}

			// Verify the validity of the state-changes:
			//  - refuse to update non-existing instances
			//  - refuse to create existing instances
			//  - refuse to delete non-existing instances
			for _, sc := range scs {
				var reason string
				switch sc.StateAction {
				case Create:
					if v, err := sstTempC.Get(sc.InstanceID); err != nil || v != nil {
						reason = "tried to create existing instanceID"
					}
				case Update:
					if v, err := sstTempC.Get(sc.InstanceID); err != nil || v == nil {
						reason = "tried to update non-existing instanceID"
					}
				case Remove:
					if v, err := sstTempC.Get(sc.InstanceID); err != nil || v == nil {
						reason = "tried to remove non-existing instanceID"
					}
				}
				err = sstTempC.StoreAll(StateChanges{sc})
				if reason != "" || err != nil {
					tx.Accepted = false
					txOut = append(txOut, tx)
					if err != nil {
						log.Errorf("%s StoreAll failed: %s", s.ServerIdentity(), err)
					} else {
						_, _, contractID, _, err := sstTempC.GetValues(instr.InstanceID.Slice())
						if err != nil {
							log.Errorf("%s couldn't get contractID from instruction %+v", s.ServerIdentity(),
								instr)
						}
						log.Errorf("%s: contract %s %s", s.ServerIdentity(), contractID, reason)
					}
					continue clientTransactions
				}
			}
			if err = sstTempC.StoreAll(counterScs); err != nil {
				log.Errorf("%s StoreAll failed to add counter changes: %s", s.ServerIdentity(), err)
				tx.Accepted = false
				txOut = append(txOut, tx)
				continue clientTransactions
			}
			statesTemp = append(statesTemp, scs...)
			statesTemp = append(statesTemp, counterScs...)
			cin = cout
		}

		// We would like to be able to check if this txn is so big it could never fit into a block,
		// and if so, drop it. But we can't with the current API of createStateChanges.
		// For now, the only thing we can do is accept or refuse them, but they will go into a block
		// one way or the other.
		// TODO: In issue #1409, we will refactor things such that we can drop transactions in here.
		//if txsz > maxsz {
		//	log.Errorf("%s transaction size %v is bigger than one block (%v), dropping it.", s.ServerIdentity(), txsz, maxsz)
		//	continue clientTransactions
		//}

		// Planning mode:
		//
		// Timeout is used when the leader calls createStateChanges as
		// part of planning which transactions fit into one block.
		if timeout != noTimeout {
			if time.Now().After(deadline) {
				log.Warnf("%s ran out of time after %v", s.ServerIdentity(), timeout)
				return
			}

			// If the last txn would have made the state changes too big, return
			// just like we do for a timeout. The caller will make a block with
			// what's in txOut.
			if blocksz+txsz > maxsz {
				log.Lvlf3("stopping block creation when %v > %v, with len(txOut) of %v", blocksz+txsz, maxsz, len(txOut))
				return
			}
		}

		sstTemp = sstTempC
		tx.Accepted = true
		txOut = append(txOut, tx)
		blocksz += txsz
		states = append(states, statesTemp...)
	}

	// Store the result in the cache before returning.
	merkleRoot = sstTemp.GetRoot()
	if len(states) != 0 && len(txOut) != 0 {
		s.stateChangeCache.update(scID, txOut.Hash(), merkleRoot, txOut, states)
	}
	return
}

// GetContractConstructor gets the contract constructor of the contract
// contractName.
func (s *Service) GetContractConstructor(contractName string) (ContractFn, bool) {
	fn, exists := s.contracts[contractName]
	return fn, exists
}

func (s *Service) executeInstruction(st ReadOnlyStateTrie, cin []Coin, instr Instruction, ctxHash []byte) (scs StateChanges, cout []Coin, err error) {
	defer func() {
		if re := recover(); re != nil {
			err = fmt.Errorf("%s", re)
		}
	}()

	contents, _, contractID, _, err := st.GetValues(instr.InstanceID.Slice())
	if err != errKeyNotSet && err != nil {
		err = errors.New("Couldn't get contract type of instruction: " + err.Error())
		return
	}

	contractFactory, exists := s.contracts[contractID]
	if !exists && ConfigInstanceID.Equal(instr.InstanceID) {
		// Special case: first time call to genesis-configuration must return
		// correct contract type.
		contractFactory, exists = s.contracts[ContractConfigID]
	}

	// If the leader does not have a verifier for this contract, it drops the
	// transaction.
	if !exists {
		err = fmt.Errorf("leader is dropping instruction of unknown contract \"%s\" on instance \"%x\"", contractID, instr.InstanceID.Slice())
		return
	}
	// Now we call the contract function with the data of the key.
	log.Lvlf3("%s Calling contract '%s'", s.ServerIdentity(), contractID)

	c, err := contractFactory(contents)
	if err != nil {
		return nil, nil, err
	}
	if c == nil {
		return nil, nil, errors.New("contract factory returned nil contract instance")
	}

	err = c.VerifyInstruction(st, instr, ctxHash)
	if err != nil {
		return nil, nil, fmt.Errorf("instruction verification failed: %v", err)
	}

	switch instr.GetType() {
	case SpawnType:
		scs, cout, err = c.Spawn(st, instr, cin)
	case InvokeType:
		scs, cout, err = c.Invoke(st, instr, cin)
	case DeleteType:
		scs, cout, err = c.Delete(st, instr, cin)
	default:
		return nil, nil, errors.New("unexpected contract type")
	}

	// As the InstanceID of each sc is not necessarily the same as the
	// instruction, we need to get the version from the trie
	vv := make(map[string]uint64)
	for i, sc := range scs {
		ver, ok := vv[hex.EncodeToString(sc.InstanceID)]
		if !ok {
			_, ver, _, _, err = st.GetValues(sc.InstanceID)
		}

		// this is done at this scope because we must increase
		// the version only when it's not the first one
		if err == errKeyNotSet {
			ver = 0
			err = nil
		} else if err != nil {
			return
		} else {
			ver++
		}

		scs[i].Version = ver
		vv[hex.EncodeToString(sc.InstanceID)] = ver
	}

	return
}

func (s *Service) getLeader(scID skipchain.SkipBlockID) (*network.ServerIdentity, error) {
	scConfig, err := s.LoadConfig(scID)
	if err != nil {
		return nil, err
	}
	if len(scConfig.Roster.List) < 1 {
		return nil, errors.New("roster is empty")
	}
	return scConfig.Roster.List[0], nil
}

// getTxs is primarily used as a callback in the CollectTx protocol to retrieve
// a set of pending transactions. However, it is a very useful way to piggy
// back additional functionalities that need to be executed at every interval,
// such as updating the heartbeat monitor and synchronising the state.
func (s *Service) getTxs(leader *network.ServerIdentity, roster *onet.Roster, scID skipchain.SkipBlockID, latestID skipchain.SkipBlockID) []ClientTransaction {
	s.closedMutex.Lock()
	if s.closed {
		s.closedMutex.Unlock()
		return nil
	}
	s.working.Add(1)
	s.closedMutex.Unlock()
	defer s.working.Done()
	actualLeader, err := s.getLeader(scID)
	if err != nil {
		log.Lvlf2("%s: could not find a leader on %x with error: %s", s.ServerIdentity(), scID, err)
		if s.skService().ChainIsFriendly(scID) {
			log.Lvlf1("%s: catching up with chain %x", s.ServerIdentity(), scID)
			err = s.catchupFromID(roster, scID)
			if err != nil {
				log.Error(err)
			}
		} else {
			log.Lvlf1("%s: Got asked for transactions of unknown, non-friendly chain %x", s.ServerIdentity(), scID)
		}
		return []ClientTransaction{}
	}
	if !leader.Equal(actualLeader) {
		log.Warn(s.ServerIdentity(), "getTxs came from a wrong leader", leader,
			"should be", actualLeader)
		return []ClientTransaction{}
	}
	s.heartbeats.beat(string(scID))

	// If the leader's latestID is something we do not know about, then we
	// need to synchronise.
	// NOTE: there is a potential denial of service when the leader sends
	// an invalid latestID, but our current implementation assumes that the
	// leader cannot be byzantine (i.e., it can only exhibit crash
	// failure).
	ourLatest, err := s.db().GetLatestByID(scID)
	if err != nil {
		log.Warnf("%s: we do not know about the skipchain ID %x: %s", s.ServerIdentity(), scID, err)
		err = s.catchupFromID(roster, scID)
		if err != nil {
			log.Error(err)
		}
		return []ClientTransaction{}
	}
	latestSB := s.db().GetByID(latestID)
	if latestSB == nil {
		log.Lvl3(s.ServerIdentity(), "chain is out of date")
		if err := s.skService().SyncChain(roster, ourLatest.Hash); err != nil {
			log.Error(s.ServerIdentity(), err)
		}
	} else {
		log.Lvl3(s.ServerIdentity(), "chain is up to date")
	}

	return s.txBuffer.take(string(scID))
}

func (s *Service) loadNonceFromTxs(txs TxResults) ([]byte, error) {
	if len(txs) == 0 {
		return nil, errors.New("no transactions")
	}
	instrs := txs[0].ClientTransaction.Instructions
	if len(instrs) != 1 {
		return nil, fmt.Errorf("expected 1 instruction, got %v", len(instrs))
	}
	if instrs[0].Spawn == nil {
		return nil, errors.New("first instruction is not a Spawn")
	}
	nonce := instrs[0].Spawn.Args.Search("trie_nonce")
	if len(nonce) == 0 {
		return nil, errors.New("nonce is empty")
	}
	return nonce, nil
}

// TestClose closes the go-routines that are polling for transactions. It is
// exported because we need it in tests, it should not be used in non-test code
// outside of this package.
func (s *Service) TestClose() {
	s.closedMutex.Lock()
	if !s.closed {
		s.closed = true
		s.closedMutex.Unlock()
		s.cleanupGoroutines()
		s.working.Wait()
	} else {
		s.closedMutex.Unlock()
	}
}

func (s *Service) cleanupGoroutines() {
	log.Lvl1(s.ServerIdentity(), "closing go-routines")
	s.heartbeats.closeAll()
	s.closeLeaderMonitorChan <- true
	s.viewChangeMan.closeAll()

	s.pollChanMut.Lock()
	for k, c := range s.pollChan {
		close(c)
		delete(s.pollChan, k)
	}
	s.pollChanMut.Unlock()
	s.pollChanWG.Wait()
}

func (s *Service) monitorLeaderFailure() {
	s.closedMutex.Lock()
	if s.closed {
		s.closedMutex.Unlock()
		return
	}
	s.working.Add(1)
	defer s.working.Done()
	s.closedMutex.Unlock()

	go func() {
		for {
			select {
			case key := <-s.heartbeatsTimeout:
				log.Lvlf3("%s: missed heartbeat for %x", s.ServerIdentity(), key)
				gen := []byte(key)
				latest, err := s.db().GetLatestByID(gen)
				if err != nil {
					log.Error("heartbeat monitors are started after "+
						"the creation of the genesis block, "+
						"so the block should always exist: ", err)
					s.heartbeats.stop(key)
				}
				req := viewchange.InitReq{
					SignerID: s.ServerIdentity().ID,
					View: viewchange.View{
						ID:          latest.Hash,
						Gen:         gen,
						LeaderIndex: 1,
					},
				}
				s.viewChangeMan.addReq(req)
			case <-s.closeLeaderMonitorChan:
				log.Lvl2(s.ServerIdentity(), "closing heartbeat timeout monitor")
				return
			}
		}
	}()
}

// registerContract stores the contract in a map and will
// call it whenever a contract needs to be done.
func (s *Service) registerContract(contractID string, c ContractFn) error {
	s.contracts[contractID] = c
	return nil
}

// startAllChains loads the configuration, updates the data in the service if
// it finds a valid config-file and synchronises skipblocks if it can contact
// other nodes.
func (s *Service) startAllChains() error {
	s.closedMutex.Lock()
	defer s.closedMutex.Unlock()
	if !s.closed {
		return errors.New("can only call startAllChains if the service has been closed before")
	}
	s.SetPropagationTimeout(120 * time.Second)
	msg, err := s.Load(storageID)
	if err != nil {
		return err
	}
	if msg != nil {
		var ok bool
		s.storage, ok = msg.(*bcStorage)
		if !ok {
			return errors.New("data of wrong type")
		}
	}
	s.stateTries = make(map[string]*stateTrie)
	s.notifications = bcNotifications{
		waitChannels: make(map[string]chan bool),
	}
	s.closed = false

	// Recreate the polling channles.
	s.pollChanMut.Lock()
	s.pollChan = make(map[string]chan bool)
	s.pollChanMut.Unlock()

	gas := &skipchain.GetAllSkipChainIDs{}
	gasr, err := s.skService().GetAllSkipChainIDs(gas)
	if err != nil {
		return err
	}

	for _, gen := range gasr.IDs {
		if !s.hasByzCoinVerification(gen) {
			continue
		}

		interval, _, err := s.LoadBlockInfo(gen)
		if err != nil {
			log.Errorf("%s Ignoring chain %x because we can't load blockInterval: %s", s.ServerIdentity(), gen, err)
			continue
		}

		if s.db().GetByID(gen) == nil {
			log.Errorf("%s ignoring chain with missing genesis-block %x", s.ServerIdentity(), gen)
			continue
		}
		latest, err := s.db().GetLatestByID(gen)
		if err != nil {
			log.Errorf("%s ignoring chain %x where latest block cannot be found: %s",
				s.ServerIdentity(), gen, err)
		}

		leader, err := s.getLeader(gen)
		if err != nil {
			log.Error("getLeader should not return an error if roster is initialised:", err)
			continue
		}
		if leader.Equal(s.ServerIdentity()) {
			log.Lvlf2("%s: Starting as a leader for chain %x", s.ServerIdentity(), latest.SkipChainID())
			s.pollChanMut.Lock()
			s.pollChan[string(gen)] = s.startPolling(gen)
			s.pollChanMut.Unlock()
		}

		// populate the darcID to skipchainID mapping
		d, err := s.LoadGenesisDarc(gen)
		if err != nil {
			return err
		}
		s.darcToScMut.Lock()
		s.darcToSc[string(d.GetBaseID())] = gen
		s.darcToScMut.Unlock()

		// start the heartbeat
		if s.heartbeats.exists(string(gen)) {
			return errors.New("we are just starting the service, there should be no existing heartbeat monitors")
		}
		log.Lvlf2("%s started heartbeat monitor for block %d of %x", s.ServerIdentity(), latest.Index, gen)
		s.heartbeats.start(string(gen), interval*rotationWindow, s.heartbeatsTimeout)

		// initiate the view-change manager
		initialDur, err := s.computeInitialDuration(gen)
		if err != nil {
			return err
		}
		s.viewChangeMan.add(s.sendViewChangeReq, s.sendNewView, s.isLeader, string(gen))
		s.viewChangeMan.start(s.ServerIdentity().ID, gen, initialDur, s.getFaultThreshold(gen))
		// TODO fault threshold might change
	}

	// Running catchupAll in background so it doesn't stop the other
	// services from starting.
	go func() {
		s.monitorLeaderFailure()
<<<<<<< HEAD
		err := s.trySyncAll()
=======
		err := s.catchupAll()
>>>>>>> 5087f1d6
		if err != nil {
			log.Error(s.ServerIdentity(), "couldn't sync:", err)
		}
	}()

	return nil
}

// checks that a given chain has a verifier we recognize
func (s *Service) hasByzCoinVerification(gen skipchain.SkipBlockID) bool {
	sb := s.db().GetByID(gen)
	if sb == nil {
		// Not finding this ID should not happen, but
		// if it does, just say "not ours".
		return false
	}
	for _, x := range sb.VerifierIDs {
		if x.Equal(Verify) {
			return true
		}
	}
	return false
}

// saves this service's config information
func (s *Service) save() {
	s.storage.Lock()
	defer s.storage.Unlock()
	err := s.Save(storageID, s.storage)
	if err != nil {
		log.Error(s.ServerIdentity(), "Couldn't save file:", err)
	}
}

<<<<<<< HEAD
func (s *Service) trySyncAll() error {
	s.closedMutex.Lock()
	if s.closed {
		s.closedMutex.Unlock()
		return errors.New("closing down")
	}
	s.working.Add(1)
	defer s.working.Done()
	s.closedMutex.Unlock()
	gas := &skipchain.GetAllSkipChainIDs{}
	gasr, err := s.skService().GetAllSkipChainIDs(gas)
	if err != nil {
		return err
	}

	// It reads from the state change storage and gets the last
	// block index for each chain
	indices, err := s.stateChangeStorage.loadFromDB()
	if err != nil {
		return err
	}

	for _, scID := range gasr.IDs {
		sb, err := s.db().GetLatestByID(scID)
		if err != nil {
			log.Error(s.ServerIdentity(), err)
			continue
		}
		err = s.skService().SyncChain(sb.Roster, sb.Hash)
		if err != nil {
			log.Error(s.ServerIdentity(), err)
		}

		// the MT root is not checked so we don't need the correct nonce
		sst, err := s.stateChangeStorage.getStateTrie(sb.SkipChainID())
		if err != nil {
			log.Error(s.ServerIdentity(), err)
			continue
		}

		index, ok := indices[fmt.Sprintf("%x", sb.SkipChainID())]
		if !ok {
			// from the beginning
			index = 0
		}

		// start from the last known skipblock
		req := &skipchain.GetSingleBlockByIndex{Genesis: sb.SkipChainID(), Index: index}
		lksb, err := s.skService().GetSingleBlockByIndex(req)
		if lksb != nil {
			log.Lvlf2("Starting to create state changes for skipchain %x", sb.SkipChainID())
			_, err = s.buildStateChanges(lksb.SkipBlock.Hash, sst, []Coin{})
			if err != nil {
				log.Error(s.ServerIdentity(), err)
			}
		} // else there is no new block
	}
	return nil
}

// getBlockTx fetches the block with the given id and then decodes the payload
=======
// getBlockTx fetches the block with the given id and then decode the payload
>>>>>>> 5087f1d6
// to return the list of transactions
func (s *Service) getBlockTx(sid skipchain.SkipBlockID) (TxResults, *skipchain.SkipBlock, error) {
	sb, err := s.skService().GetSingleBlock(&skipchain.GetSingleBlock{ID: sid})
	if err != nil {
		return nil, nil, err
	}

	var body DataBody
	err = protobuf.DecodeWithConstructors(sb.Payload, &body, network.DefaultConstructors(cothority.Suite))
	if err != nil {
		return nil, nil, err
	}

	return body.TxResults, sb, nil
}

// buildStateChanges recursively gets the TXs of a skipchain's blocks and populates
// the state changes storage by restoring them from the TXs. We don't need to worry
// about overriding thanks to the key generation.
func (s *Service) buildStateChanges(sid skipchain.SkipBlockID, sst *stagingStateTrie, cin []Coin) ([]Coin, error) {
	txs, sb, err := s.getBlockTx(sid)
	if err != nil {
		return nil, err
	}

	// when an error occured, we stop where we are because those state changes
	// should be generated without errors then something else went wrong
	// (e.g. storage issue)
	for _, tx := range txs {
		if tx.Accepted {
			// Only accepted transactions must be used
			// to create the state changes
			h := tx.ClientTransaction.Instructions.Hash()
			for _, instr := range tx.ClientTransaction.Instructions {
				scs, cout, err := s.executeInstruction(sst, cin, instr, h)
				cin = cout
				if err != nil {
					return nil, err
				}
				counterScs, err := incrementSignerCounters(sst, instr.SignerIdentities)
				if err != nil {
					return nil, err
				}

				scs = append(scs, counterScs...)
				err = sst.StoreAll(scs)
				if err != nil {
					return nil, err
				}

				s.stateChangeStorage.append(scs, sb)
			}
		}
	}

	if len(sb.ForwardLink) > 0 {
		// There might be skips in the blockchain, so take the first
		// link that points to an existing block.
		for _, link := range sb.ForwardLink {
			if block := s.db().GetByID(link.To); block != nil {
				return s.buildStateChanges(block.Hash, sst, cin)
			}
		}
		return nil, errors.New("last block has forwardlinks that are not available")
	}

	return nil, nil
}

var existingDB = regexp.MustCompile(`^ByzCoin_[0-9a-f]+$`)

// newService receives the context that holds information about the node it's
// running on. Saving and loading can be done using the context. The data will
// be stored in memory for tests and simulations, and on disk for real
// deployments.
func newService(c *onet.Context) (onet.Service, error) {
	s := &Service{
		ServiceProcessor:       onet.NewServiceProcessor(c),
		contracts:              make(map[string]ContractFn),
		txBuffer:               newTxBuffer(),
		storage:                &bcStorage{},
		darcToSc:               make(map[string]skipchain.SkipBlockID),
		stateChangeCache:       newStateChangeCache(),
		stateChangeStorage:     newStateChangeStorage(c),
		heartbeatsTimeout:      make(chan string, 1),
		closeLeaderMonitorChan: make(chan bool, 1),
		heartbeats:             newHeartbeats(),
		viewChangeMan:          newViewChangeManager(),
		streamingMan:           streamingManager{},
		closed:                 true,
	}
	err := s.RegisterHandlers(
		s.CreateGenesisBlock,
		s.AddTransaction,
		s.GetProof,
		s.CheckAuthorization,
		s.GetSignerCounters,
		s.DownloadState,
		s.GetInstanceVersion,
		s.GetLastInstanceVersion,
		s.GetAllInstanceVersion,
		s.CheckStateChangeValidity,
		s.Debug,
		s.DebugRemove)
	if err != nil {
		log.ErrFatal(err, "Couldn't register messages")
	}

	if err := s.RegisterStreamingHandlers(s.StreamTransactions); err != nil {
		log.ErrFatal(err, "Couldn't register streaming messages")
	}
	s.RegisterProcessorFunc(viewChangeMsgID, s.handleViewChangeReq)

	s.registerContract(ContractConfigID, contractConfigFromBytes)
	s.registerContract(ContractDarcID, s.contractSecureDarcFromBytes)

	skipchain.RegisterVerification(c, Verify, s.verifySkipBlock)
	if _, err := s.ProtocolRegister(collectTxProtocol, NewCollectTxProtocol(s.getTxs)); err != nil {
		return nil, err
	}
	s.skService().RegisterStoreSkipblockCallback(s.updateTrieCallback)

	// Register the view-change cosi protocols.
	_, err = s.ProtocolRegister(viewChangeSubFtCosi, func(n *onet.TreeNodeInstance) (onet.ProtocolInstance, error) {
		return protocol.NewSubBlsCosi(n, s.verifyViewChange, pairingSuite)
	})
	if err != nil {
		return nil, err
	}
	_, err = s.ProtocolRegister(viewChangeFtCosi, func(n *onet.TreeNodeInstance) (onet.ProtocolInstance, error) {
		return protocol.NewBlsCosi(n, s.verifyViewChange, viewChangeSubFtCosi, pairingSuite)
	})
	if err != nil {
		return nil, err
	}

	ver, err := s.LoadVersion()
	if err != nil {
		return nil, err
	}
	switch ver {
	case 0:
		// Version 0 means it hasn't been set yet. If there are any ByzCoin_[0-9af]+
		// buckets, then they must be old format.
		db, _ := s.GetAdditionalBucket([]byte("check-db-version"))

		// Look for a bucket that has a byzcoin database in it.
		err := db.View(func(tx *bbolt.Tx) error {
			c := tx.Cursor()
			for k, _ := c.First(); k != nil; k, _ = c.Next() {
				log.Lvlf4("looking for old ByzCoin data in bucket %v", string(k))
				if existingDB.Match(k) {
					return fmt.Errorf("database format is too old; rm '%v' to lose all data and make a new database", db.Path())
				}
			}
			return nil
		})
		if err != nil {
			return nil, err
		}

		// Otherwise set the db version to 1, because we've confirmed there are
		// no old-style ones.
		err = s.SaveVersion(1)
		if err != nil {
			return nil, err
		}
	case 1:
		// This is where any necessary future migration fron version 1 -> 2 will happen.
	default:
		return nil, fmt.Errorf("unknown db version number %v", ver)
	}

	if err := s.startAllChains(); err != nil {
		return nil, err
	}
	return s, nil
}<|MERGE_RESOLUTION|>--- conflicted
+++ resolved
@@ -2295,11 +2295,7 @@
 	// services from starting.
 	go func() {
 		s.monitorLeaderFailure()
-<<<<<<< HEAD
-		err := s.trySyncAll()
-=======
 		err := s.catchupAll()
->>>>>>> 5087f1d6
 		if err != nil {
 			log.Error(s.ServerIdentity(), "couldn't sync:", err)
 		}
@@ -2334,71 +2330,7 @@
 	}
 }
 
-<<<<<<< HEAD
-func (s *Service) trySyncAll() error {
-	s.closedMutex.Lock()
-	if s.closed {
-		s.closedMutex.Unlock()
-		return errors.New("closing down")
-	}
-	s.working.Add(1)
-	defer s.working.Done()
-	s.closedMutex.Unlock()
-	gas := &skipchain.GetAllSkipChainIDs{}
-	gasr, err := s.skService().GetAllSkipChainIDs(gas)
-	if err != nil {
-		return err
-	}
-
-	// It reads from the state change storage and gets the last
-	// block index for each chain
-	indices, err := s.stateChangeStorage.loadFromDB()
-	if err != nil {
-		return err
-	}
-
-	for _, scID := range gasr.IDs {
-		sb, err := s.db().GetLatestByID(scID)
-		if err != nil {
-			log.Error(s.ServerIdentity(), err)
-			continue
-		}
-		err = s.skService().SyncChain(sb.Roster, sb.Hash)
-		if err != nil {
-			log.Error(s.ServerIdentity(), err)
-		}
-
-		// the MT root is not checked so we don't need the correct nonce
-		sst, err := s.stateChangeStorage.getStateTrie(sb.SkipChainID())
-		if err != nil {
-			log.Error(s.ServerIdentity(), err)
-			continue
-		}
-
-		index, ok := indices[fmt.Sprintf("%x", sb.SkipChainID())]
-		if !ok {
-			// from the beginning
-			index = 0
-		}
-
-		// start from the last known skipblock
-		req := &skipchain.GetSingleBlockByIndex{Genesis: sb.SkipChainID(), Index: index}
-		lksb, err := s.skService().GetSingleBlockByIndex(req)
-		if lksb != nil {
-			log.Lvlf2("Starting to create state changes for skipchain %x", sb.SkipChainID())
-			_, err = s.buildStateChanges(lksb.SkipBlock.Hash, sst, []Coin{})
-			if err != nil {
-				log.Error(s.ServerIdentity(), err)
-			}
-		} // else there is no new block
-	}
-	return nil
-}
-
 // getBlockTx fetches the block with the given id and then decodes the payload
-=======
-// getBlockTx fetches the block with the given id and then decode the payload
->>>>>>> 5087f1d6
 // to return the list of transactions
 func (s *Service) getBlockTx(sid skipchain.SkipBlockID) (TxResults, *skipchain.SkipBlock, error) {
 	sb, err := s.skService().GetSingleBlock(&skipchain.GetSingleBlock{ID: sid})
