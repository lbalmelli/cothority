Navigation: [DEDIS](https://github.com/dedis/doc/tree/master/README.md) ::
[Cothority](https://github.com/dedis/cothority/tree/master/README.md) ::
[Building Blocks](https://github.com/dedis/cothority/tree/master/doc/BuildingBlocks.md) ::
[ByzCoin](https://github.com/dedis/cothority/blob/master/byzcoin/README.md) ::
bcadmin

# bcadmin - the CLI to configure ByzCoin ledgers

## Example usage

<<<<<<< HEAD
For the example given here, let's suppose there are ...
=======
Let's suppose an _admin_ wants to start a new byzcoin blockchain and give
access to a user _foo_, so that _foo_ can onboard new users, too, but cannot
change the byzcoin-configuration.

There is a set of nodes stored in `roster.toml` that are online and ready 
to accept new byzcoins.

Commands on _admin_'s machine are prepended with `admin $ `, while commands
on _foo_'s machine are prepended with `foo $ `

### Create a new ByzCoin

First the admin will create a new byzcoin and get a private key so he can
interact with the blockchain:

```bash
admin $ bcadmin -c . create -roster roster.toml 
```

This stores the byzcoin-configuration holding the roster, the byzcoin-id,
as well as the darc and the identity of the _admin_ in a file called
`bc-xxxx.cfg`, where `xxxx` is the id of the new byzcoin-instance. 
The private key of the _admin_ is stored in `key-ed25519:pub_admin.cfg`, 
where `pub_admin` is the public key of the _admin_. 

### Sign up a new user

To sign up the new user _foo_, he needs to create a new keypair:

```bash
foo $ bcadmin -c . key
```

This will create a `key-ed25519:pub_foo.cfg` file, where `pub_foo` is in fact the public key
of the new user. Now _foo_ needs to send `pub_foo` to the admin, so that he can
create a new darc for the user _foo_:

```bash
admin $ bcadmin -c . darc add --bc bc-xxxx.cfg --unrestricted --sign ed25519:pub_admin \
                --owner ed25519:pub_foo --desc "Darc for Foo"  
```

This command will output the darc-id `darc:darc_foo` that has been created. The _admin_ can
now transfer this darc-id to the user _foo_.

### Using the new darc

Now for _foo_ to use this new darc, he will first have to create a configuration-file
`bc-xxxx.cfg` with the new darc inside:

```bash
foo $ bcadmin -c . link roster.toml xxxx --pub ed25519:pub_foo --darc darc:darc_foo
``` 

This will create a file `bc-xxxx.cfg` in _foo_'s directory that points to _foo_'s
darc. If _foo_ wants to onboard other users, he needs to evolve his darc to allow
for spawning new darcs:

```bash
foo $ bcadmin -c . darc rule --bc bc-xxxx.cfg --darc darc:darc_foo --sign ed25519:pub_foo \
                --rule spawn:darc --identity ed25519:pub_foo
```

If everything was OK, _foo_ has now the possibility to sign up _bar_.
>>>>>>> 20548ff8

## Command reference

### Create a new ByzCoin, saving the config

```
$ bcadmin create -roster roster.toml
```

The `roster.toml` file is a list of servers what form the cothority that will
maintain the ledger. After running `run_conode.sh local 3` for example, the file
`public.toml` will have the 3 conodes in it. For a larger production deployment,
you will construct the `roster.toml` file by collecting the `public.toml` files
from each of the servers.

The ByzCoin config info (the skipchain ID and the roster for the cothority)
are stored in the local config directory (~/.config/bcadmin or ~/Library/Application
Support/bcadmin) and the filename is printed on stdout. The ByzCoin config file
will be used by other tools to know where to send their transactions. It has no
seret information in it.

The secret key is saved in a file named after the public key. It must not be
shared!

To see the config you just made, use `bcadmin show -bc $file`.

### Granting access to contracts

The user who wants to use ByzCoin generates a private key and shares the
public key with you, the ByzCoin admin. You grant access to a given contract
for instructions signed by the given secret key like this:

```
$ bcadmin add -bc $file spawn:theContractName -identity ed25519:dd6419b01b49e3ffd18696c93884dc244b4688d95f55d6c2a4639f2b0ce40710
```

Different contracts will require different permissions. Check
their docs. Usually they will need at least "spawn:$contractName" and
"invoke:$contractName".

Using the ByzCoin config file you give them and their private key to sign
transactions, they will now be able to use their application to send
transactions.

<<<<<<< HEAD
### Environmnet variables
=======
### Environment variables
>>>>>>> 20548ff8

You can set the environment variable BC to the config file for the ByzCoin
you are currently working with. (Client apps should follow this same standard.)

### Generating a new keypair

```
$ bcadmin key
```

Generates a new keypair and prints the result in the console

Optional flags:

-save file.txt            Outputs the key in file.txt instead of stdout

### Managing DARCS

```
$ bcadmin darc add -bc $file
```

Adds a new darc with a random keypair for both signing and evolving it.

Optional flags:

 * -out_id file.txt          Outputs the ID of the DARC in file.txt
 * -out_key file.txt         Outputs the key of the DARC in file.txt
 * -out file.txt             Outputs the full description of the DARC in file.txt
 * -owner key:%x             Creates the DARC with the mentioned key as owner (sign & evolve)
 * -darc darc:%x             Creates the DARC using the mentioned DARC for creation (uses Genesis DARC by default)
 * -sign key:%x              Uses this key to sign the transaction (AdminIdentity by default)

```
$ bcadmin darc show -bc $file
```

Shows a DARC either in stdout or in a given file

Optional flags:

 * -out file.txt             Outputs the description of the DARC in file.txt instead of stdout
 * -darc darc:%x             Shows the DARC with provided ID, Genesis DARC by default

```
$ bcadmin darc rule -bc $file -rule $action
```

Manages rules for a DARC

Optional flags:
 * -darc darc:%x             Modifies the rules of this DARC (uses Genesis DARC by default)
 * -sign key:%x              Uses this key to sign the transaction (AdminIdentity by default)
 * -delete                   Deletes the specified rule if it exists
 * -identity:%x              The expression that will determine the necessary signatures to perform the action (mandatory if -delete is not used)
 * -replace                  Overwrites the expression for the necessary signatures to perform the action (if not provided and action already exists in Rules the action will fail)

 ```
 $ bcadmin darc
 ```

 is equivalent to `show`.

 ```
 $ bcadmin qr
 ```

Displays a QR Code containing the ByzCoin configuration, compatible to be scanned by the PopCoins apps

Optional flags:
 * -admin   The QR Code will also contain the admin keypair to allow the user who scans it to manage the ByzCoin<|MERGE_RESOLUTION|>--- conflicted
+++ resolved
@@ -8,9 +8,6 @@
 
 ## Example usage
 
-<<<<<<< HEAD
-For the example given here, let's suppose there are ...
-=======
 Let's suppose an _admin_ wants to start a new byzcoin blockchain and give
 access to a user _foo_, so that _foo_ can onboard new users, too, but cannot
 change the byzcoin-configuration.
@@ -75,7 +72,6 @@
 ```
 
 If everything was OK, _foo_ has now the possibility to sign up _bar_.
->>>>>>> 20548ff8
 
 ## Command reference
 
@@ -120,11 +116,7 @@
 transactions, they will now be able to use their application to send
 transactions.
 
-<<<<<<< HEAD
-### Environmnet variables
-=======
 ### Environment variables
->>>>>>> 20548ff8
 
 You can set the environment variable BC to the config file for the ByzCoin
 you are currently working with. (Client apps should follow this same standard.)
