--- conflicted
+++ resolved
@@ -37,15 +37,9 @@
   testGrep $bcID runBA -c linkDri link public.toml
   bcIDWrong=$( printf "%032d" 1234 )
   testNGrep $bcIDWrong runBA -c linkDri link public.toml
-<<<<<<< HEAD
-  testFail runBA -c linkDri link public.toml $bcIDWrong
-  testOK runBA -c linkDri link public.toml $bcID
-  testFile linkDri/bc*
-=======
   testFail runBA -c linkDir link public.toml $bcIDWrong
   testOK runBA -c linkDir link public.toml $bcID
   testFile linkDir/bc*
->>>>>>> 20548ff8
 }
 
 testCoin(){
@@ -77,11 +71,7 @@
   # Change the block size to create a new block before verifying the roster
   testOK runBA config --blockSize 1000000 $bc $key
   sleep 10
-<<<<<<< HEAD
   testNGrep "Roster:.*tls://localhost:2004" runBA show $bc
-=======
-  testNGrep "Roster:.*tls://localhost:2004" runBA latest $bc
->>>>>>> 20548ff8
 
   testFail runBA roster del $bc $key co3/public.toml
 
@@ -90,11 +80,7 @@
   testOK runBA roster leader $bc $key co3/public.toml
   # Change the block size to create a new block before verifying the roster
   testOK runBA config --blockSize 1000000 $bc $key
-<<<<<<< HEAD
-  testGrep "Roster: tls://localhost:2006" runBA show -server 2 $bc
-=======
   testGrep "Roster: tls://localhost:2006" runBA latest -server 2 $bc
->>>>>>> 20548ff8
 }
 
 # create a ledger, and read the genesis darc.
@@ -104,11 +90,7 @@
   eval $SED
   [ -z "$BC" ] && exit 1
   bcid=`echo $BC | awk -F- '{print $2}'| sed 's/.cfg$//'`
-<<<<<<< HEAD
   testGrep "ByzCoinID: $bcid" runBA show
-=======
-  testGrep "ByzCoinID: $bcid" runBA latest
->>>>>>> 20548ff8
 }
 
 testAddDarc(){
