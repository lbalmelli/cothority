--- conflicted
+++ resolved
@@ -1872,146 +1872,6 @@
 	}
 }
 
-<<<<<<< HEAD
-// TestService_ViewChange is an end-to-end test for view-change. We kill the
-// first nFailures nodes, where the nodes at index 0 is the current leader. The
-// node at index nFailures should become the new leader. Then, we try to send a
-// transaction to a follower, at index nFailures+1. The new leader (at index
-// nFailures) should poll for new transactions and eventually make a new block
-// containing that transaction. The new transaction should be stored on all
-// followers. Finally, we bring the failed nodes back up and they should
-// contain the transactions that they missed.
-func TestService_ViewChange(t *testing.T) {
-	testViewChange(t, 4, 1, 4*time.Second)
-}
-
-func TestService_ViewChange2(t *testing.T) {
-	if testing.Short() {
-		t.Skip("doesn't work on travis correctly due to byzcoinx timeout issue, see #1428")
-	}
-	testViewChange(t, 7, 2, 4*time.Second)
-}
-
-func testViewChange(t *testing.T, nHosts, nFailures int, interval time.Duration) {
-	rw := rotationWindow
-	defer func() {
-		rotationWindow = rw
-	}()
-	rotationWindow = 3
-	s := newSerN(t, 1, interval, nHosts, true)
-	defer s.local.CloseAll()
-
-	for _, service := range s.services {
-		service.SetPropagationTimeout(2 * interval)
-	}
-
-	// Wait for all the genesis config to be written on all nodes.
-	genesisInstanceID := InstanceID{}
-	for i := range s.services {
-		s.waitProofWithIdx(t, genesisInstanceID.Slice(), i)
-	}
-
-	// Stop the first nFailures hosts then the node at index nFailures
-	// should take over.
-	for i := 0; i < nFailures; i++ {
-		log.Lvl1("stopping node at index", i)
-		s.services[i].TestClose()
-		s.hosts[i].Pause()
-	}
-	// Wait for proof that the new expected leader, s.services[nFailures],
-	// has taken over. First, we sleep for the duration that an honest node
-	// will wait before starting a view-change. Then, we sleep a little
-	// longer for the view-change transaction to be stored in the block.
-	for i := 0; i < nFailures; i++ {
-		time.Sleep(time.Duration(math.Pow(2, float64(i))) * s.interval * rotationWindow)
-	}
-	time.Sleep(2 * s.interval)
-	config, err := s.services[nFailures].LoadConfig(s.genesis.SkipChainID())
-	require.NoError(t, err)
-	log.Lvl2("Verifying roster", config.Roster.List)
-	require.True(t, config.Roster.List[0].Equal(s.services[nFailures].ServerIdentity()))
-
-	// check that the leader is updated for all nodes
-	for _, service := range s.services[nFailures:] {
-		// everyone should have the same leader after the genesis block is stored
-		leader, err := service.getLeader(s.genesis.SkipChainID())
-		require.NoError(t, err)
-		require.NotNil(t, leader)
-		require.True(t, leader.Equal(s.services[nFailures].ServerIdentity()))
-	}
-
-	// try to send a transaction to the node on index nFailures+1, which is
-	// a follower (not the new leader)
-	tx1, err := createOneClientTx(s.darc.GetBaseID(), dummyContract, s.value, s.signer)
-	require.NoError(t, err)
-	s.sendTxTo(t, tx1, nFailures+1)
-
-	// wait for the transaction to be stored on the new leader, because it
-	// polls for new transactions
-	pr := s.waitProofWithIdx(t, tx1.Instructions[0].InstanceID.Slice(), nFailures)
-	require.True(t, pr.InclusionProof.Match(tx1.Instructions[0].InstanceID.Slice()))
-
-	// The transaction should also be stored on followers
-	for i := nFailures + 1; i < nHosts; i++ {
-		pr = s.waitProofWithIdx(t, tx1.Instructions[0].InstanceID.Slice(), i)
-		require.True(t, pr.InclusionProof.Match(tx1.Instructions[0].InstanceID.Slice()))
-	}
-
-	// We need to bring the failed (the first nFailures) nodes back up and
-	// check that they can synchronise to the latest state.
-	for i := 0; i < nFailures; i++ {
-		log.Lvl1("starting node at index", i)
-		s.hosts[i].Unpause()
-		require.NoError(t, s.services[i].startAllChains())
-	}
-	for i := 0; i < nFailures; i++ {
-		pr = s.waitProofWithIdx(t, tx1.Instructions[0].InstanceID.Slice(), i)
-		require.True(t, pr.InclusionProof.Match(tx1.Instructions[0].InstanceID.Slice()))
-	}
-
-	log.Lvl1("Sending 1st tx")
-	tx1, err = createOneClientTxWithCounter(s.darc.GetBaseID(), dummyContract, s.value, s.signer, 1)
-	require.NoError(t, err)
-	s.sendTxToAndWait(t, tx1, nFailures, 10)
-	log.Lvl1("Sending 2nd tx")
-	tx1, err = createOneClientTxWithCounter(s.darc.GetBaseID(), dummyContract, s.value, s.signer, 2)
-	require.NoError(t, err)
-	s.sendTxToAndWait(t, tx1, nFailures, 10)
-	log.Lvl1("Sent two tx")
-}
-
-// Tests that a view change can happen when the leader index is out of bound
-func TestService_ViewChangeForced(t *testing.T) {
-	s := newSerN(t, 1, time.Second, 5, true)
-	defer s.local.CloseAll()
-
-	err := s.services[0].sendViewChangeReq(viewchange.View{LeaderIndex: -1})
-	require.Error(t, err)
-	require.Equal(t, "leader index must be positive", err.Error())
-
-	for i := 0; i < 5; i++ {
-		err := s.services[i].sendViewChangeReq(viewchange.View{
-			ID:          s.genesis.SkipChainID(),
-			Gen:         s.genesis.SkipChainID(),
-			LeaderIndex: 7,
-		})
-		require.NoError(t, err)
-	}
-
-	// more than enough for a view change to complete
-	time.Sleep(10 * time.Second)
-
-	for _, service := range s.services {
-		// everyone should have the same leader after the genesis block is stored
-		leader, err := service.getLeader(s.genesis.SkipChainID())
-		require.NoError(t, err)
-		require.NotNil(t, leader)
-		require.True(t, leader.Equal(s.services[2].ServerIdentity()))
-	}
-}
-
-=======
->>>>>>> 20548ff8
 func TestService_DarcToSc(t *testing.T) {
 	s := newSer(t, 1, testInterval)
 	defer s.local.CloseAll()
@@ -2286,31 +2146,19 @@
 	require.Equal(t, 0, len(s.service().catchingUpHistory))
 
 	// unknown skipchain, we shouldn't try to catch up
-<<<<<<< HEAD
-	err := s.service().catchupFromID(s.roster, skipchain.SkipBlockID{})
-=======
 	err := s.service().catchupFromID(s.roster, skipchain.SkipBlockID{}, skipchain.SkipBlockID{})
->>>>>>> 20548ff8
 	require.Equal(t, 0, len(s.service().catchingUpHistory))
 	require.Error(t, err)
 
 	// catch up
-<<<<<<< HEAD
-	err = s.service().catchupFromID(s.roster, s.genesis.Hash)
-=======
 	err = s.service().catchupFromID(s.roster, s.genesis.Hash, s.genesis.Hash)
->>>>>>> 20548ff8
 	require.Equal(t, 1, len(s.service().catchingUpHistory))
 	require.NoError(t, err)
 
 	ts := s.service().catchingUpHistory[string(s.genesis.Hash)]
 
 	// ... but not twice
-<<<<<<< HEAD
-	err = s.service().catchupFromID(s.roster, s.genesis.Hash)
-=======
 	err = s.service().catchupFromID(s.roster, s.genesis.Hash, s.genesis.Hash)
->>>>>>> 20548ff8
 	require.True(t, s.service().catchingUpHistory[string(s.genesis.Hash)].Equal(ts))
 	require.Error(t, err)
 }
