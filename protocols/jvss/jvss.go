--- conflicted
+++ resolved
@@ -88,7 +88,6 @@
 		}
 		pubs[i] = ent.Public
 	}
-<<<<<<< HEAD
 	// map the index
 	maps := make(map[uuid.UUID]int)
 	nodes := tree.ListNodes()
@@ -570,7 +569,4 @@
 func (jv *JVSSProtocol) RegisterOnLongtermDone(fn func(*poly.SharedSecret)) {
 	jv.onLongtermDone = fn
 }
-=======
-}
-*/
->>>>>>> 95837b9f
+*/