package config

import (
	"bufio"
	"bytes"
	"errors"
	"fmt"
	"io"
	"net"
	"os"
	"strings"

	"os/user"

	"github.com/BurntSushi/toml"
	"github.com/dedis/cothority/app/lib/ui"
	"github.com/dedis/cothority/crypto"
	"github.com/dedis/cothority/log"
	"github.com/dedis/cothority/network"
	"github.com/dedis/cothority/sda"
	"github.com/dedis/crypto/abstract"
	"github.com/dedis/crypto/config"
)

// CothoritydConfig is the Cothority daemon config
type CothoritydConfig struct {
	Public    string
	Private   string
	Addresses []string
}

// Save will save this CothoritydConfig to the given file name
func (hc *CothoritydConfig) Save(file string) error {
	fd, err := os.Create(file)
	if err != nil {
		return err
	}
	err = toml.NewEncoder(fd).Encode(hc)
	if err != nil {
		return err
	}
	return nil
}

// ParseCothorityd will try to parse the config file into a CothoritydConfig.
// It returns the CothoritydConfig, the Host so we can already use it and an error if
// occured.
func ParseCothorityd(file string) (*CothoritydConfig, *sda.Host, error) {
	hc := &CothoritydConfig{}
	_, err := toml.DecodeFile(file, hc)
	if err != nil {
		return nil, nil, err
	}
	// Try to decode the Hex values
	secret, err := crypto.ReadScalarHex(network.Suite, hc.Private)
	if err != nil {
		return nil, nil, err
	}
	point, err := crypto.ReadPubHex(network.Suite, hc.Public)
	if err != nil {
		return nil, nil, err
	}
	host := sda.NewHost(network.NewServerIdentity(point, hc.Addresses...), secret)
	return hc, host, nil
}

// CreateCothoritydConfig will ask through the command line to create a Private / Public
// key, what is the listening address
func CreateCothoritydConfig(defaultFile string) (*CothoritydConfig, string, error) {
	reader := bufio.NewReader(os.Stdin)
	var err error
	var str string
	// IP:PORT
	fmt.Println("[+] Type the IP:PORT (ipv4) address of this host (accessible from Internet):")
	str, err = reader.ReadString('\n')
	str = strings.TrimSpace(str)
	h, _, errStr := net.SplitHostPort(str)
	if err != nil || errStr != nil {
		return nil, "", errors.New("Error reading IP:PORT (" + str + ") " + errStr.Error() + " => Abort")
	}

	if net.ParseIP(h) == nil {
		return nil, "", errors.New("Invalid IP address " + h)
	}

	fmt.Println("[+] Creation of the private and public keys...")
	kp := config.NewKeyPair(network.Suite)
	privStr, err := crypto.ScalarHex(network.Suite, kp.Secret)
	if err != nil {
		return nil, "", fmt.Errorf("Could not parse private key. Abort.")
	}
	pubStr, err := crypto.PubHex(network.Suite, kp.Public)
	if err != nil {
		return nil, "", fmt.Errorf("Could not parse public key. Abort.")
	}
	fmt.Println("\tPrivate:\t", privStr)
	fmt.Println("\tPublic: \t", pubStr)

	fmt.Println("[+] Name of the config file [", defaultFile, "]:")
	fname, err := reader.ReadString('\n')
	fname = strings.TrimSpace(fname)

	config := &CothoritydConfig{
		Public:    pubStr,
		Private:   privStr,
		Addresses: []string{str},
	}
	return config, fname, err
}

// GroupToml represents the structure of the group.toml file given to the cli.
type GroupToml struct {
	Description string
	Servers     []*ServerToml `toml:"servers"`
}

// NewGroupToml creates a new GroupToml struct from the given ServerTomls.
// Currently used together with calling String() on the GroupToml to output
// a snippet which is needed to define the CoSi group
func NewGroupToml(servers ...*ServerToml) *GroupToml {
	return &GroupToml{
		Servers: servers,
	}
}

// ServerToml is one entry in the group.toml file describing one server to use for
// the cothority system.
type ServerToml struct {
	Addresses   []string
	Public      string
	Description string
}

// Group holds the Roster and the server-descriptions
type Group struct {
	Roster      *sda.Roster
	description map[*network.ServerIdentity]string
}

// GetDescription returns the description of an entity
func (g *Group) GetDescription(e *network.ServerIdentity) string {
	return g.description[e]
}

// ReadGroupDescToml reads a group.toml file and returns the list of ServerIdentities
// and descriptions in the file.
func ReadGroupDescToml(f io.Reader) (*Group, error) {
	group := &GroupToml{}
	_, err := toml.DecodeReader(f, group)
	if err != nil {
		return nil, err
	}
	// convert from ServerTomls to entities
	var entities = make([]*network.ServerIdentity, len(group.Servers))
	var descs = make(map[*network.ServerIdentity]string)
	for i, s := range group.Servers {
		en, err := s.toServerIdentity(network.Suite)
		if err != nil {
			return nil, err
		}
		entities[i] = en
		descs[en] = s.Description
	}
	el := sda.NewRoster(entities)
	return &Group{el, descs}, nil
}

// ReadGroupToml reads a group.toml file and returns the list of ServerIdentity
// described in the file.
func ReadGroupToml(f io.Reader) (*sda.Roster, error) {
	group, err := ReadGroupDescToml(f)
	if err != nil {
		return nil, err
	}
	return group.Roster, nil
}

// Save writes the grouptoml definition into the file
func (gt *GroupToml) Save(fname string) error {
	file, err := os.Create(fname)
	if err != nil {
		return err
	}
	defer file.Close()
	_, err = file.WriteString(gt.String())
	return err
}

// String returns the TOML representation of this GroupToml
func (gt *GroupToml) String() string {
	var buff bytes.Buffer
	if gt.Description == "" {
		gt.Description = "Description of your cothority roster"
	}
	for _, s := range gt.Servers {
		if s.Description == "" {
			s.Description = "Description of your server"
		}
	}
	enc := toml.NewEncoder(&buff)
	if err := enc.Encode(gt); err != nil {
		return "Error encoding grouptoml" + err.Error()
	}
	return buff.String()
}

// toServerIdentity will convert this ServerToml struct to a network entity.
func (s *ServerToml) toServerIdentity(suite abstract.Suite) (*network.ServerIdentity, error) {
	pubR := strings.NewReader(s.Public)
	public, err := crypto.ReadPub64(suite, pubR)
	if err != nil {
		return nil, err
	}
	return network.NewServerIdentity(public, s.Addresses...), nil
}

// NewServerToml returns  a ServerToml out of a public key and some addresses => to be printed
// or written to a file
func NewServerToml(suite abstract.Suite, public abstract.Point, addresses ...string) *ServerToml {
	var buff bytes.Buffer
	if err := crypto.WritePub64(suite, &buff, public); err != nil {
		log.Error("Error writing public key")
		return nil
	}
	return &ServerToml{
		Addresses: addresses,
		Public:    buff.String(),
	}
}

// Returns its TOML representation
func (s *ServerToml) String() string {
	var buff bytes.Buffer
	if s.Description == "" {
		s.Description = "## Put your description here for convenience ##"
	}
	enc := toml.NewEncoder(&buff)
	if err := enc.Encode(s); err != nil {
		return "## Error encoding server informations ##" + err.Error()
	}
	return buff.String()
}

// TildeToHome takes a path and replaces an eventual "~" with the home-directory
func TildeToHome(path string) string {
	if strings.HasPrefix(path, "~") {
		usr, err := user.Current()
<<<<<<< HEAD
		ui.ErrFatal(err)
		return usr.HomeDir + path[1:len(path)]
=======
		if err != nil {
			log.Error("Could't get home-directory")
			return path
		}
		return usr.HomeDir + path[1:]
>>>>>>> 355b351e
	}
	return path
}<|MERGE_RESOLUTION|>--- conflicted
+++ resolved
@@ -13,7 +13,6 @@
 	"os/user"
 
 	"github.com/BurntSushi/toml"
-	"github.com/dedis/cothority/app/lib/ui"
 	"github.com/dedis/cothority/crypto"
 	"github.com/dedis/cothority/log"
 	"github.com/dedis/cothority/network"
@@ -245,16 +244,11 @@
 func TildeToHome(path string) string {
 	if strings.HasPrefix(path, "~") {
 		usr, err := user.Current()
-<<<<<<< HEAD
-		ui.ErrFatal(err)
-		return usr.HomeDir + path[1:len(path)]
-=======
 		if err != nil {
 			log.Error("Could't get home-directory")
 			return path
 		}
 		return usr.HomeDir + path[1:]
->>>>>>> 355b351e
 	}
 	return path
 }