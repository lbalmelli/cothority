--- conflicted
+++ resolved
@@ -48,13 +48,8 @@
 
 	// Setting up the connections
 	// notably to the monitoring process
-<<<<<<< HEAD
 	if app.RunFlags.Monitor != "" {
 		monitor.ConnectSink(app.RunFlags.Monitor)
-=======
-	if app.RunFlags.Logger != "" {
-		monitor.ConnectSink(app.RunFlags.Logger)
->>>>>>> b7b58c06
 	} else {
 		monitor.EnableMeasure(false)
 	}
