--- conflicted
+++ resolved
@@ -68,11 +68,7 @@
 }
 
 func streamMessgs(c *Client, servers []string, rate int) {
-<<<<<<< HEAD
-	dbg.Lvl1(c.Name(), "streaming at given rate", rate)
-=======
-	dbg.Lvl4(c.Name(), "streaming at given rate", rate, "per seconds")
->>>>>>> 39e5e5aa
+	dbg.Lvl4(c.Name(), "streaming at given rate", rate, "msgs per seconds")
 	ticker := time.NewTicker(time.Second / time.Duration(rate))
 	msg := genRandomMessages(1)[0]
 	i := 0
